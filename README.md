--- conflicted
+++ resolved
@@ -18,26 +18,13 @@
 
 ### Windows
 
-<<<<<<< HEAD
 -  Make sure you have at least `dotnet` installed, with a valid net6.0/net7.0 SDK _and_ runtime available! (use `dotnet --list-runtimes` and `dotnet --list-sdks` to confirm)
-=======
-The `dotnet` utility is cross-platform so compilation is no different than on Linux/macOS. 
-You may, however, opt to use Visual Studio as you would any other .NET application.
->>>>>>> 6a887662
 
 ### Linux/macOS
 
 -  Make sure you have at least `dotnet` installed, with a valid SDK _and_ runtime of at least .NET5 available!
 
 -  This update includes a solution file to skip GUI applications for non-Windows platforms. Use `LibreMetaverse.ReleaseNoGUI.sln` instead
-
-<<<<<<< HEAD
--  Your binaries will be under `../bin/net6.0` and/or `../bin/net7.0` (there might be a few more directories under `../bin`), depending on what runtimes you have installed on your system. Make sure you `cd` to the correct directory depending on the runtime you have, and then search for all your binaries there: they should be normal-looking executable files (with the `x` attribute set) and having the name of the appropriate test application (e.g. `TestClient` for the interactive testing tool).
-=======
--  From the root, run `dotnet restore LibreMetaverse.ReleaseNoGUI.sln`. You should get some errors regarding missing Windows libraries; 
-that's ok, you can ignore those, they're to be expected since Linux/macOS do _not_ include such libraries. Some test applications are Windows-only.  
-If all goes well, you should now have all dependent packages properly installed.
->>>>>>> 6a887662
 
 -  From the root, run `dotnet msbuild LibreMetaverse.ReleaseNoGUI.sln`, and enjoy the superfast Roslyn compiler at work 😄 
 It should finish after a few minutes, depending on the speed of your machine.
@@ -47,14 +34,12 @@
 and then search for all your binaries there: they should be normal-looking executable files (with the `x` attribute set) and having the name 
 of the appropriate test application (e.g. `TestClient` for the interactive testing tool).
 
-<<<<<<< HEAD
 The `dotnet` utility is cross-platform so compilation is no different than on Linux/macOS; if you wish to skip the GUI applications, the instructions are the same as above.
 
 You may, however, opt to use Visual Studio as you would any other .NET application, using the default `LibreMetaverse.sln`.
-=======
+
 -  Unlike OpenSimulator and LibOpenMetaverse, you don't need to launch the binaries with Mono, they're _directly_ executable; 
 the `dotnet` chain already embeds the small runtime that allows .NET apps to run natively on whatever operating system you've got.
->>>>>>> 6a887662
 
 ### GUI support under Linux/macOS
 
@@ -63,10 +48,7 @@
 
 The GUI library is being phased out and eventually being replaced by a more cross-platform framework like Avalonia or MAUI.
 
-<<<<<<< HEAD
-Microsoft has [dropped support for .NET 5.0](https://devblogs.microsoft.com/dotnet/dotnet-5-end-of-support-update/) as of May 2022, so you will have to use .NET 6.0 or 7.0 instead. The code runs flawlessly on .NET 6.0 (Windows GUI version untested) and the first tests on 7.0 also compiled and ran cleanly.
-=======
->>>>>>> 6a887662
+**Note:** Microsoft has [dropped support for .NET 5.0](https://devblogs.microsoft.com/dotnet/dotnet-5-end-of-support-update/) as of May 2022, so you will have to use .NET 6.0 or 7.0 instead.
 
 [![LibreMetaverse NuGet-Release](https://img.shields.io/nuget/v/libremetaverse.svg?label=LibreMetaverse)](https://www.nuget.org/packages/LibreMetaverse/)  
 [![NuGet Downloads](https://img.shields.io/nuget/dt/LibreMetaverse?label=NuGet%20downloads)](https://www.nuget.org/packages/LibreMetaverse/)  
