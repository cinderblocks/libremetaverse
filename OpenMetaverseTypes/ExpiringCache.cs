﻿/*
 * Copyright (c) 2006-2016, openmetaverse.co
 * All rights reserved.
 *
 * - Redistribution and use in source and binary forms, with or without
 *   modification, are permitted provided that the following conditions are met:
 *
 * - Redistributions of source code must retain the above copyright notice, this
 *   list of conditions and the following disclaimer.
 * - Neither the name of the openmetaverse.co nor the names
 *   of its contributors may be used to endorse or promote products derived from
 *   this software without specific prior written permission.
 *
 * THIS SOFTWARE IS PROVIDED BY THE COPYRIGHT HOLDERS AND CONTRIBUTORS "AS IS"
 * AND ANY EXPRESS OR IMPLIED WARRANTIES, INCLUDING, BUT NOT LIMITED TO, THE
 * IMPLIED WARRANTIES OF MERCHANTABILITY AND FITNESS FOR A PARTICULAR PURPOSE
 * ARE DISCLAIMED. IN NO EVENT SHALL THE COPYRIGHT OWNER OR CONTRIBUTORS BE
 * LIABLE FOR ANY DIRECT, INDIRECT, INCIDENTAL, SPECIAL, EXEMPLARY, OR
 * CONSEQUENTIAL DAMAGES (INCLUDING, BUT NOT LIMITED TO, PROCUREMENT OF
 * SUBSTITUTE GOODS OR SERVICES; LOSS OF USE, DATA, OR PROFITS; OR BUSINESS
 * INTERRUPTION) HOWEVER CAUSED AND ON ANY THEORY OF LIABILITY, WHETHER IN
 * CONTRACT, STRICT LIABILITY, OR TORT (INCLUDING NEGLIGENCE OR OTHERWISE)
 * ARISING IN ANY WAY OUT OF THE USE OF THIS SOFTWARE, EVEN IF ADVISED OF THE
 * POSSIBILITY OF SUCH DAMAGE.
 */

using System;
using System.Threading;
using System.Collections.Generic;

namespace OpenMetaverse
{
    #region TimedCacheKey Class

    internal class TimedCacheKey<TKey> : IComparable<TKey>
    {
        public DateTime ExpirationDate { get; private set; }
        public TKey Key { get; }
        public bool SlidingExpiration { get; }
        public TimeSpan SlidingExpirationWindowSize { get; }
        public TimedCacheKey(TKey key, DateTime expirationDate)
        {
            Key = key;
            SlidingExpiration = false;
            ExpirationDate = expirationDate;
        }

        public TimedCacheKey(TKey key, TimeSpan slidingExpirationWindowSize)
        {
            Key = key;
            SlidingExpiration = true;
            SlidingExpirationWindowSize = slidingExpirationWindowSize;
            Accessed();
        }

        public void Accessed()
        {
<<<<<<< HEAD
            if (SlidingExpiration)
                ExpirationDate = DateTime.Now.Add(SlidingExpirationWindowSize);
=======
            if (slidingExpiration)
                expirationDate = DateTime.UtcNow.Add(slidingExpirationWindowSize);
>>>>>>> a54dc6f3
        }

        public int CompareTo(TKey other)
        {
            return Key.GetHashCode().CompareTo(other.GetHashCode());
        }
    }

    #endregion

    public sealed class ExpiringCache<TKey, TValue>
    {
        const double CACHE_PURGE_HZ = 1.0;
        const int MAX_LOCK_WAIT = 5000; // milliseconds

        #region Private fields

        /// <summary>For thread safety</summary>
        object syncRoot = new object();
        /// <summary>For thread safety</summary>
        object isPurging = new object();

        readonly Dictionary<TimedCacheKey<TKey>, TValue> timedStorage = new Dictionary<TimedCacheKey<TKey>, TValue>();
        readonly Dictionary<TKey, TimedCacheKey<TKey>> timedStorageIndex = new Dictionary<TKey, TimedCacheKey<TKey>>();
        private System.Timers.Timer timer = new System.Timers.Timer(TimeSpan.FromSeconds(CACHE_PURGE_HZ).TotalMilliseconds);

        #endregion

        #region Constructor

        public ExpiringCache()
        {
            timer.Elapsed += PurgeCache;
            timer.Start();
        }

        #endregion

        #region Public methods

        public bool Add(TKey key, TValue value, double expirationSeconds)
        {
            if (!Monitor.TryEnter(syncRoot, MAX_LOCK_WAIT))
                throw new ApplicationException("Lock could not be acquired after " + MAX_LOCK_WAIT + "ms");
            try
            {
                // This is the actual adding of the key
                if (timedStorageIndex.ContainsKey(key))
                {
                    return false;
                }
                else
                {
                    var internalKey = new TimedCacheKey<TKey>(key, DateTime.UtcNow + TimeSpan.FromSeconds(expirationSeconds));
                    timedStorage.Add(internalKey, value);
                    timedStorageIndex.Add(key, internalKey);
                    return true;
                }
            }
            finally { Monitor.Exit(syncRoot); }
        }

        public bool Add(TKey key, TValue value, TimeSpan slidingExpiration)
        {
            if (!Monitor.TryEnter(syncRoot, MAX_LOCK_WAIT))
                throw new ApplicationException("Lock could not be acquired after " + MAX_LOCK_WAIT + "ms");
            try
            {
                // This is the actual adding of the key
                if (timedStorageIndex.ContainsKey(key))
                {
                    return false;
                }
                else
                {
                    var internalKey = new TimedCacheKey<TKey>(key, slidingExpiration);
                    timedStorage.Add(internalKey, value);
                    timedStorageIndex.Add(key, internalKey);
                    return true;
                }
            }
            finally { Monitor.Exit(syncRoot); }
        }

        public bool AddOrUpdate(TKey key, TValue value, double expirationSeconds)
        {
            if (!Monitor.TryEnter(syncRoot, MAX_LOCK_WAIT))
                throw new ApplicationException("Lock could not be acquired after " + MAX_LOCK_WAIT + "ms");
            try
            {
                if (Contains(key))
                {
                    Update(key, value, expirationSeconds);
                    return false;
                }
                else
                {
                    Add(key, value, expirationSeconds);
                    return true;
                }
            }
            finally { Monitor.Exit(syncRoot); }
        }

        public bool AddOrUpdate(TKey key, TValue value, TimeSpan slidingExpiration)
        {
            if (!Monitor.TryEnter(syncRoot, MAX_LOCK_WAIT))
                throw new ApplicationException("Lock could not be acquired after " + MAX_LOCK_WAIT + "ms");
            try
            {
                if (Contains(key))
                {
                    Update(key, value, slidingExpiration);
                    return false;
                }
                else
                {
                    Add(key, value, slidingExpiration);
                    return true;
                }
            }
            finally { Monitor.Exit(syncRoot); }
        }

        public void Clear()
        {
            if (!Monitor.TryEnter(syncRoot, MAX_LOCK_WAIT))
                throw new ApplicationException("Lock could not be acquired after " + MAX_LOCK_WAIT + "ms");
            try
            {
                timedStorage.Clear();
                timedStorageIndex.Clear();
            }
            finally { Monitor.Exit(syncRoot); }
        }

        public bool Contains(TKey key)
        {
            if (!Monitor.TryEnter(syncRoot, MAX_LOCK_WAIT))
                throw new ApplicationException("Lock could not be acquired after " + MAX_LOCK_WAIT + "ms");
            try
            {
                return timedStorageIndex.ContainsKey(key);
            }
            finally { Monitor.Exit(syncRoot); }
        }

        public int Count => timedStorage.Count;

        public object this[TKey key]
        {
            get
            {
                if (!Monitor.TryEnter(syncRoot, MAX_LOCK_WAIT))
                    throw new ApplicationException("Lock could not be acquired after " + MAX_LOCK_WAIT + "ms");
                try
                {
                    if (timedStorageIndex.ContainsKey(key))
                    {
                        var tkey = timedStorageIndex[key];
                        var o = timedStorage[tkey];
                        timedStorage.Remove(tkey);
                        tkey.Accessed();
                        timedStorage.Add(tkey, o);
                        return o;
                    }
                    else
                    {
                        throw new ArgumentException("Key not found in the cache");
                    }
                }
                finally { Monitor.Exit(syncRoot); }
            }
        }

        public bool Remove(TKey key)
        {
            if (!Monitor.TryEnter(syncRoot, MAX_LOCK_WAIT))
                throw new ApplicationException("Lock could not be acquired after " + MAX_LOCK_WAIT + "ms");
            try
            {
                if (timedStorageIndex.ContainsKey(key))
                {
                    timedStorage.Remove(timedStorageIndex[key]);
                    timedStorageIndex.Remove(key);
                    return true;
                }
                else
                {
                    return false;
                }
            }
            finally { Monitor.Exit(syncRoot); }
        }

        public bool TryGetValue(TKey key, out TValue value)
        {
            TValue o;

            if (!Monitor.TryEnter(syncRoot, MAX_LOCK_WAIT))
                throw new ApplicationException("Lock could not be acquired after " + MAX_LOCK_WAIT + "ms");
            try
            {
                if (timedStorageIndex.ContainsKey(key))
                {
                    var tkey = timedStorageIndex[key];
                    o = timedStorage[tkey];
                    timedStorage.Remove(tkey);
                    tkey.Accessed();
                    timedStorage.Add(tkey, o);
                    value = o;
                    return true;
                }
            }
            finally { Monitor.Exit(syncRoot); }

            value = default(TValue);
            return false;
        }

        public bool Update(TKey key, TValue value)
        {
            if (!Monitor.TryEnter(syncRoot, MAX_LOCK_WAIT))
                throw new ApplicationException("Lock could not be acquired after " + MAX_LOCK_WAIT + "ms");
            try
            {
                if (timedStorageIndex.ContainsKey(key))
                {
                    timedStorage.Remove(timedStorageIndex[key]);
                    timedStorageIndex[key].Accessed();
                    timedStorage.Add(timedStorageIndex[key], value);
                    return true;
                }
                else
                {
                    return false;
                }
            }
            finally { Monitor.Exit(syncRoot); }
        }

        public bool Update(TKey key, TValue value, double expirationSeconds)
        {
            if (!Monitor.TryEnter(syncRoot, MAX_LOCK_WAIT))
                throw new ApplicationException("Lock could not be acquired after " + MAX_LOCK_WAIT + "ms");
            try
            {
                if (timedStorageIndex.ContainsKey(key))
                {
                    timedStorage.Remove(timedStorageIndex[key]);
                    timedStorageIndex.Remove(key);
                }
                else
                {
                    return false;
                }

                TimedCacheKey<TKey> internalKey = new TimedCacheKey<TKey>(key, DateTime.UtcNow + TimeSpan.FromSeconds(expirationSeconds));
                timedStorage.Add(internalKey, value);
                timedStorageIndex.Add(key, internalKey);
                return true;
            }
            finally { Monitor.Exit(syncRoot); }
        }

        public bool Update(TKey key, TValue value, TimeSpan slidingExpiration)
        {
            if (!Monitor.TryEnter(syncRoot, MAX_LOCK_WAIT))
                throw new ApplicationException("Lock could not be acquired after " + MAX_LOCK_WAIT + "ms");
            try
            {
                if (timedStorageIndex.ContainsKey(key))
                {
                    timedStorage.Remove(timedStorageIndex[key]);
                    timedStorageIndex.Remove(key);
                }
                else
                {
                    return false;
                }

                var internalKey = new TimedCacheKey<TKey>(key, slidingExpiration);
                timedStorage.Add(internalKey, value);
                timedStorageIndex.Add(key, internalKey);
                return true;
            }
            finally { Monitor.Exit(syncRoot); }
        }

        public void CopyTo(Array array, int startIndex)
        {
            // Error checking
            if (array == null) { throw new ArgumentNullException(nameof(array)); }

            if (startIndex < 0) { throw new ArgumentOutOfRangeException(nameof(startIndex), "startIndex must be >= 0."); }

            if (array.Rank > 1) { throw new ArgumentException("array must be of Rank 1 (one-dimensional)", nameof(array)); }
            if (startIndex >= array.Length) { throw new ArgumentException("startIndex must be less than the length of the array.", nameof(startIndex)); }
            if (Count > array.Length - startIndex) { throw new ArgumentException("There is not enough space from startIndex to the end of the array to accomodate all items in the cache."); }

            // Copy the data to the array (in a thread-safe manner)
            if (!Monitor.TryEnter(syncRoot, MAX_LOCK_WAIT))
                throw new ApplicationException("Lock could not be acquired after " + MAX_LOCK_WAIT + "ms");
            try
            {
                foreach (var o in timedStorage)
                {
                    array.SetValue(o, startIndex);
                    startIndex++;
                }
            }
            finally { Monitor.Exit(syncRoot); }
        }

        #endregion

        #region Private methods

        /// <summary>
        /// Purges expired objects from the cache. Called automatically by the purge timer.
        /// </summary>
        private void PurgeCache(object sender, System.Timers.ElapsedEventArgs e)
        {
            // Only let one thread purge at once - a buildup could cause a crash
            // This could cause the purge to be delayed while there are lots of read/write ops 
            // happening on the cache
            if (!Monitor.TryEnter(isPurging))
                return;

            var signalTime = DateTime.UtcNow;

            try
            {
                // If we fail to acquire a lock on the synchronization root after MAX_LOCK_WAIT, skip this purge cycle
                if (!Monitor.TryEnter(syncRoot, MAX_LOCK_WAIT))
                    return;
                try
                {
                    var expiredItems = new Lazy<List<object>>();

                    foreach (var timedKey in timedStorage.Keys)
                    {
                        if (timedKey.ExpirationDate < signalTime)
                        {
                            // Mark the object for purge
                            expiredItems.Value.Add(timedKey.Key);
                        }
                        else
                        {
                            break;
                        }
                    }

                    if (expiredItems.IsValueCreated)
                    {
                        foreach (TKey key in expiredItems.Value)
                        {
                            var timedKey = timedStorageIndex[key];
                            timedStorageIndex.Remove(timedKey.Key);
                            timedStorage.Remove(timedKey);
                        }
                    }
                }
                finally { Monitor.Exit(syncRoot); }
            }
            finally { Monitor.Exit(isPurging); }
        }

        #endregion
    }
}
<|MERGE_RESOLUTION|>--- conflicted
+++ resolved
@@ -1,435 +1,430 @@
-﻿/*
- * Copyright (c) 2006-2016, openmetaverse.co
- * All rights reserved.
- *
- * - Redistribution and use in source and binary forms, with or without
- *   modification, are permitted provided that the following conditions are met:
- *
- * - Redistributions of source code must retain the above copyright notice, this
- *   list of conditions and the following disclaimer.
- * - Neither the name of the openmetaverse.co nor the names
- *   of its contributors may be used to endorse or promote products derived from
- *   this software without specific prior written permission.
- *
- * THIS SOFTWARE IS PROVIDED BY THE COPYRIGHT HOLDERS AND CONTRIBUTORS "AS IS"
- * AND ANY EXPRESS OR IMPLIED WARRANTIES, INCLUDING, BUT NOT LIMITED TO, THE
- * IMPLIED WARRANTIES OF MERCHANTABILITY AND FITNESS FOR A PARTICULAR PURPOSE
- * ARE DISCLAIMED. IN NO EVENT SHALL THE COPYRIGHT OWNER OR CONTRIBUTORS BE
- * LIABLE FOR ANY DIRECT, INDIRECT, INCIDENTAL, SPECIAL, EXEMPLARY, OR
- * CONSEQUENTIAL DAMAGES (INCLUDING, BUT NOT LIMITED TO, PROCUREMENT OF
- * SUBSTITUTE GOODS OR SERVICES; LOSS OF USE, DATA, OR PROFITS; OR BUSINESS
- * INTERRUPTION) HOWEVER CAUSED AND ON ANY THEORY OF LIABILITY, WHETHER IN
- * CONTRACT, STRICT LIABILITY, OR TORT (INCLUDING NEGLIGENCE OR OTHERWISE)
- * ARISING IN ANY WAY OUT OF THE USE OF THIS SOFTWARE, EVEN IF ADVISED OF THE
- * POSSIBILITY OF SUCH DAMAGE.
- */
-
-using System;
-using System.Threading;
-using System.Collections.Generic;
-
-namespace OpenMetaverse
-{
-    #region TimedCacheKey Class
-
-    internal class TimedCacheKey<TKey> : IComparable<TKey>
-    {
-        public DateTime ExpirationDate { get; private set; }
-        public TKey Key { get; }
-        public bool SlidingExpiration { get; }
-        public TimeSpan SlidingExpirationWindowSize { get; }
-        public TimedCacheKey(TKey key, DateTime expirationDate)
-        {
-            Key = key;
-            SlidingExpiration = false;
-            ExpirationDate = expirationDate;
-        }
-
-        public TimedCacheKey(TKey key, TimeSpan slidingExpirationWindowSize)
-        {
-            Key = key;
-            SlidingExpiration = true;
-            SlidingExpirationWindowSize = slidingExpirationWindowSize;
-            Accessed();
-        }
-
-        public void Accessed()
-        {
-<<<<<<< HEAD
-            if (SlidingExpiration)
-                ExpirationDate = DateTime.Now.Add(SlidingExpirationWindowSize);
-=======
-            if (slidingExpiration)
-                expirationDate = DateTime.UtcNow.Add(slidingExpirationWindowSize);
->>>>>>> a54dc6f3
-        }
-
-        public int CompareTo(TKey other)
-        {
-            return Key.GetHashCode().CompareTo(other.GetHashCode());
-        }
-    }
-
-    #endregion
-
-    public sealed class ExpiringCache<TKey, TValue>
-    {
-        const double CACHE_PURGE_HZ = 1.0;
-        const int MAX_LOCK_WAIT = 5000; // milliseconds
-
-        #region Private fields
-
-        /// <summary>For thread safety</summary>
-        object syncRoot = new object();
-        /// <summary>For thread safety</summary>
-        object isPurging = new object();
-
-        readonly Dictionary<TimedCacheKey<TKey>, TValue> timedStorage = new Dictionary<TimedCacheKey<TKey>, TValue>();
-        readonly Dictionary<TKey, TimedCacheKey<TKey>> timedStorageIndex = new Dictionary<TKey, TimedCacheKey<TKey>>();
-        private System.Timers.Timer timer = new System.Timers.Timer(TimeSpan.FromSeconds(CACHE_PURGE_HZ).TotalMilliseconds);
-
-        #endregion
-
-        #region Constructor
-
-        public ExpiringCache()
-        {
-            timer.Elapsed += PurgeCache;
-            timer.Start();
-        }
-
-        #endregion
-
-        #region Public methods
-
-        public bool Add(TKey key, TValue value, double expirationSeconds)
-        {
-            if (!Monitor.TryEnter(syncRoot, MAX_LOCK_WAIT))
-                throw new ApplicationException("Lock could not be acquired after " + MAX_LOCK_WAIT + "ms");
-            try
-            {
-                // This is the actual adding of the key
-                if (timedStorageIndex.ContainsKey(key))
-                {
-                    return false;
-                }
-                else
-                {
-                    var internalKey = new TimedCacheKey<TKey>(key, DateTime.UtcNow + TimeSpan.FromSeconds(expirationSeconds));
-                    timedStorage.Add(internalKey, value);
-                    timedStorageIndex.Add(key, internalKey);
-                    return true;
-                }
-            }
-            finally { Monitor.Exit(syncRoot); }
-        }
-
-        public bool Add(TKey key, TValue value, TimeSpan slidingExpiration)
-        {
-            if (!Monitor.TryEnter(syncRoot, MAX_LOCK_WAIT))
-                throw new ApplicationException("Lock could not be acquired after " + MAX_LOCK_WAIT + "ms");
-            try
-            {
-                // This is the actual adding of the key
-                if (timedStorageIndex.ContainsKey(key))
-                {
-                    return false;
-                }
-                else
-                {
-                    var internalKey = new TimedCacheKey<TKey>(key, slidingExpiration);
-                    timedStorage.Add(internalKey, value);
-                    timedStorageIndex.Add(key, internalKey);
-                    return true;
-                }
-            }
-            finally { Monitor.Exit(syncRoot); }
-        }
-
-        public bool AddOrUpdate(TKey key, TValue value, double expirationSeconds)
-        {
-            if (!Monitor.TryEnter(syncRoot, MAX_LOCK_WAIT))
-                throw new ApplicationException("Lock could not be acquired after " + MAX_LOCK_WAIT + "ms");
-            try
-            {
-                if (Contains(key))
-                {
-                    Update(key, value, expirationSeconds);
-                    return false;
-                }
-                else
-                {
-                    Add(key, value, expirationSeconds);
-                    return true;
-                }
-            }
-            finally { Monitor.Exit(syncRoot); }
-        }
-
-        public bool AddOrUpdate(TKey key, TValue value, TimeSpan slidingExpiration)
-        {
-            if (!Monitor.TryEnter(syncRoot, MAX_LOCK_WAIT))
-                throw new ApplicationException("Lock could not be acquired after " + MAX_LOCK_WAIT + "ms");
-            try
-            {
-                if (Contains(key))
-                {
-                    Update(key, value, slidingExpiration);
-                    return false;
-                }
-                else
-                {
-                    Add(key, value, slidingExpiration);
-                    return true;
-                }
-            }
-            finally { Monitor.Exit(syncRoot); }
-        }
-
-        public void Clear()
-        {
-            if (!Monitor.TryEnter(syncRoot, MAX_LOCK_WAIT))
-                throw new ApplicationException("Lock could not be acquired after " + MAX_LOCK_WAIT + "ms");
-            try
-            {
-                timedStorage.Clear();
-                timedStorageIndex.Clear();
-            }
-            finally { Monitor.Exit(syncRoot); }
-        }
-
-        public bool Contains(TKey key)
-        {
-            if (!Monitor.TryEnter(syncRoot, MAX_LOCK_WAIT))
-                throw new ApplicationException("Lock could not be acquired after " + MAX_LOCK_WAIT + "ms");
-            try
-            {
-                return timedStorageIndex.ContainsKey(key);
-            }
-            finally { Monitor.Exit(syncRoot); }
-        }
-
-        public int Count => timedStorage.Count;
-
-        public object this[TKey key]
-        {
-            get
-            {
-                if (!Monitor.TryEnter(syncRoot, MAX_LOCK_WAIT))
-                    throw new ApplicationException("Lock could not be acquired after " + MAX_LOCK_WAIT + "ms");
-                try
-                {
-                    if (timedStorageIndex.ContainsKey(key))
-                    {
-                        var tkey = timedStorageIndex[key];
-                        var o = timedStorage[tkey];
-                        timedStorage.Remove(tkey);
-                        tkey.Accessed();
-                        timedStorage.Add(tkey, o);
-                        return o;
-                    }
-                    else
-                    {
-                        throw new ArgumentException("Key not found in the cache");
-                    }
-                }
-                finally { Monitor.Exit(syncRoot); }
-            }
-        }
-
-        public bool Remove(TKey key)
-        {
-            if (!Monitor.TryEnter(syncRoot, MAX_LOCK_WAIT))
-                throw new ApplicationException("Lock could not be acquired after " + MAX_LOCK_WAIT + "ms");
-            try
-            {
-                if (timedStorageIndex.ContainsKey(key))
-                {
-                    timedStorage.Remove(timedStorageIndex[key]);
-                    timedStorageIndex.Remove(key);
-                    return true;
-                }
-                else
-                {
-                    return false;
-                }
-            }
-            finally { Monitor.Exit(syncRoot); }
-        }
-
-        public bool TryGetValue(TKey key, out TValue value)
-        {
-            TValue o;
-
-            if (!Monitor.TryEnter(syncRoot, MAX_LOCK_WAIT))
-                throw new ApplicationException("Lock could not be acquired after " + MAX_LOCK_WAIT + "ms");
-            try
-            {
-                if (timedStorageIndex.ContainsKey(key))
-                {
-                    var tkey = timedStorageIndex[key];
-                    o = timedStorage[tkey];
-                    timedStorage.Remove(tkey);
-                    tkey.Accessed();
-                    timedStorage.Add(tkey, o);
-                    value = o;
-                    return true;
-                }
-            }
-            finally { Monitor.Exit(syncRoot); }
-
-            value = default(TValue);
-            return false;
-        }
-
-        public bool Update(TKey key, TValue value)
-        {
-            if (!Monitor.TryEnter(syncRoot, MAX_LOCK_WAIT))
-                throw new ApplicationException("Lock could not be acquired after " + MAX_LOCK_WAIT + "ms");
-            try
-            {
-                if (timedStorageIndex.ContainsKey(key))
-                {
-                    timedStorage.Remove(timedStorageIndex[key]);
-                    timedStorageIndex[key].Accessed();
-                    timedStorage.Add(timedStorageIndex[key], value);
-                    return true;
-                }
-                else
-                {
-                    return false;
-                }
-            }
-            finally { Monitor.Exit(syncRoot); }
-        }
-
-        public bool Update(TKey key, TValue value, double expirationSeconds)
-        {
-            if (!Monitor.TryEnter(syncRoot, MAX_LOCK_WAIT))
-                throw new ApplicationException("Lock could not be acquired after " + MAX_LOCK_WAIT + "ms");
-            try
-            {
-                if (timedStorageIndex.ContainsKey(key))
-                {
-                    timedStorage.Remove(timedStorageIndex[key]);
-                    timedStorageIndex.Remove(key);
-                }
-                else
-                {
-                    return false;
-                }
-
-                TimedCacheKey<TKey> internalKey = new TimedCacheKey<TKey>(key, DateTime.UtcNow + TimeSpan.FromSeconds(expirationSeconds));
-                timedStorage.Add(internalKey, value);
-                timedStorageIndex.Add(key, internalKey);
-                return true;
-            }
-            finally { Monitor.Exit(syncRoot); }
-        }
-
-        public bool Update(TKey key, TValue value, TimeSpan slidingExpiration)
-        {
-            if (!Monitor.TryEnter(syncRoot, MAX_LOCK_WAIT))
-                throw new ApplicationException("Lock could not be acquired after " + MAX_LOCK_WAIT + "ms");
-            try
-            {
-                if (timedStorageIndex.ContainsKey(key))
-                {
-                    timedStorage.Remove(timedStorageIndex[key]);
-                    timedStorageIndex.Remove(key);
-                }
-                else
-                {
-                    return false;
-                }
-
-                var internalKey = new TimedCacheKey<TKey>(key, slidingExpiration);
-                timedStorage.Add(internalKey, value);
-                timedStorageIndex.Add(key, internalKey);
-                return true;
-            }
-            finally { Monitor.Exit(syncRoot); }
-        }
-
-        public void CopyTo(Array array, int startIndex)
-        {
-            // Error checking
-            if (array == null) { throw new ArgumentNullException(nameof(array)); }
-
-            if (startIndex < 0) { throw new ArgumentOutOfRangeException(nameof(startIndex), "startIndex must be >= 0."); }
-
-            if (array.Rank > 1) { throw new ArgumentException("array must be of Rank 1 (one-dimensional)", nameof(array)); }
-            if (startIndex >= array.Length) { throw new ArgumentException("startIndex must be less than the length of the array.", nameof(startIndex)); }
-            if (Count > array.Length - startIndex) { throw new ArgumentException("There is not enough space from startIndex to the end of the array to accomodate all items in the cache."); }
-
-            // Copy the data to the array (in a thread-safe manner)
-            if (!Monitor.TryEnter(syncRoot, MAX_LOCK_WAIT))
-                throw new ApplicationException("Lock could not be acquired after " + MAX_LOCK_WAIT + "ms");
-            try
-            {
-                foreach (var o in timedStorage)
-                {
-                    array.SetValue(o, startIndex);
-                    startIndex++;
-                }
-            }
-            finally { Monitor.Exit(syncRoot); }
-        }
-
-        #endregion
-
-        #region Private methods
-
-        /// <summary>
-        /// Purges expired objects from the cache. Called automatically by the purge timer.
-        /// </summary>
-        private void PurgeCache(object sender, System.Timers.ElapsedEventArgs e)
-        {
-            // Only let one thread purge at once - a buildup could cause a crash
-            // This could cause the purge to be delayed while there are lots of read/write ops 
-            // happening on the cache
-            if (!Monitor.TryEnter(isPurging))
-                return;
-
-            var signalTime = DateTime.UtcNow;
-
-            try
-            {
-                // If we fail to acquire a lock on the synchronization root after MAX_LOCK_WAIT, skip this purge cycle
-                if (!Monitor.TryEnter(syncRoot, MAX_LOCK_WAIT))
-                    return;
-                try
-                {
-                    var expiredItems = new Lazy<List<object>>();
-
-                    foreach (var timedKey in timedStorage.Keys)
-                    {
-                        if (timedKey.ExpirationDate < signalTime)
-                        {
-                            // Mark the object for purge
-                            expiredItems.Value.Add(timedKey.Key);
-                        }
-                        else
-                        {
-                            break;
-                        }
-                    }
-
-                    if (expiredItems.IsValueCreated)
-                    {
-                        foreach (TKey key in expiredItems.Value)
-                        {
-                            var timedKey = timedStorageIndex[key];
-                            timedStorageIndex.Remove(timedKey.Key);
-                            timedStorage.Remove(timedKey);
-                        }
-                    }
-                }
-                finally { Monitor.Exit(syncRoot); }
-            }
-            finally { Monitor.Exit(isPurging); }
-        }
-
-        #endregion
-    }
-}
+﻿/*
+ * Copyright (c) 2006-2016, openmetaverse.co
+ * All rights reserved.
+ *
+ * - Redistribution and use in source and binary forms, with or without
+ *   modification, are permitted provided that the following conditions are met:
+ *
+ * - Redistributions of source code must retain the above copyright notice, this
+ *   list of conditions and the following disclaimer.
+ * - Neither the name of the openmetaverse.co nor the names
+ *   of its contributors may be used to endorse or promote products derived from
+ *   this software without specific prior written permission.
+ *
+ * THIS SOFTWARE IS PROVIDED BY THE COPYRIGHT HOLDERS AND CONTRIBUTORS "AS IS"
+ * AND ANY EXPRESS OR IMPLIED WARRANTIES, INCLUDING, BUT NOT LIMITED TO, THE
+ * IMPLIED WARRANTIES OF MERCHANTABILITY AND FITNESS FOR A PARTICULAR PURPOSE
+ * ARE DISCLAIMED. IN NO EVENT SHALL THE COPYRIGHT OWNER OR CONTRIBUTORS BE
+ * LIABLE FOR ANY DIRECT, INDIRECT, INCIDENTAL, SPECIAL, EXEMPLARY, OR
+ * CONSEQUENTIAL DAMAGES (INCLUDING, BUT NOT LIMITED TO, PROCUREMENT OF
+ * SUBSTITUTE GOODS OR SERVICES; LOSS OF USE, DATA, OR PROFITS; OR BUSINESS
+ * INTERRUPTION) HOWEVER CAUSED AND ON ANY THEORY OF LIABILITY, WHETHER IN
+ * CONTRACT, STRICT LIABILITY, OR TORT (INCLUDING NEGLIGENCE OR OTHERWISE)
+ * ARISING IN ANY WAY OUT OF THE USE OF THIS SOFTWARE, EVEN IF ADVISED OF THE
+ * POSSIBILITY OF SUCH DAMAGE.
+ */
+
+using System;
+using System.Threading;
+using System.Collections.Generic;
+
+namespace OpenMetaverse
+{
+    #region TimedCacheKey Class
+
+    internal class TimedCacheKey<TKey> : IComparable<TKey>
+    {
+        public DateTime ExpirationDate { get; private set; }
+        public TKey Key { get; }
+        public bool SlidingExpiration { get; }
+        public TimeSpan SlidingExpirationWindowSize { get; }
+        public TimedCacheKey(TKey key, DateTime expirationDate)
+        {
+            Key = key;
+            SlidingExpiration = false;
+            ExpirationDate = expirationDate;
+        }
+
+        public TimedCacheKey(TKey key, TimeSpan slidingExpirationWindowSize)
+        {
+            Key = key;
+            SlidingExpiration = true;
+            SlidingExpirationWindowSize = slidingExpirationWindowSize;
+            Accessed();
+        }
+
+        public void Accessed()
+        {
+            if (slidingExpiration)
+                expirationDate = DateTime.UtcNow.Add(slidingExpirationWindowSize);
+        }
+
+        public int CompareTo(TKey other)
+        {
+            return Key.GetHashCode().CompareTo(other.GetHashCode());
+        }
+    }
+
+    #endregion
+
+    public sealed class ExpiringCache<TKey, TValue>
+    {
+        const double CACHE_PURGE_HZ = 1.0;
+        const int MAX_LOCK_WAIT = 5000; // milliseconds
+
+        #region Private fields
+
+        /// <summary>For thread safety</summary>
+        object syncRoot = new object();
+        /// <summary>For thread safety</summary>
+        object isPurging = new object();
+
+        readonly Dictionary<TimedCacheKey<TKey>, TValue> timedStorage = new Dictionary<TimedCacheKey<TKey>, TValue>();
+        readonly Dictionary<TKey, TimedCacheKey<TKey>> timedStorageIndex = new Dictionary<TKey, TimedCacheKey<TKey>>();
+        private System.Timers.Timer timer = new System.Timers.Timer(TimeSpan.FromSeconds(CACHE_PURGE_HZ).TotalMilliseconds);
+
+        #endregion
+
+        #region Constructor
+
+        public ExpiringCache()
+        {
+            timer.Elapsed += PurgeCache;
+            timer.Start();
+        }
+
+        #endregion
+
+        #region Public methods
+
+        public bool Add(TKey key, TValue value, double expirationSeconds)
+        {
+            if (!Monitor.TryEnter(syncRoot, MAX_LOCK_WAIT))
+                throw new ApplicationException("Lock could not be acquired after " + MAX_LOCK_WAIT + "ms");
+            try
+            {
+                // This is the actual adding of the key
+                if (timedStorageIndex.ContainsKey(key))
+                {
+                    return false;
+                }
+                else
+                {
+                    var internalKey = new TimedCacheKey<TKey>(key, DateTime.UtcNow + TimeSpan.FromSeconds(expirationSeconds));
+                    timedStorage.Add(internalKey, value);
+                    timedStorageIndex.Add(key, internalKey);
+                    return true;
+                }
+            }
+            finally { Monitor.Exit(syncRoot); }
+        }
+
+        public bool Add(TKey key, TValue value, TimeSpan slidingExpiration)
+        {
+            if (!Monitor.TryEnter(syncRoot, MAX_LOCK_WAIT))
+                throw new ApplicationException("Lock could not be acquired after " + MAX_LOCK_WAIT + "ms");
+            try
+            {
+                // This is the actual adding of the key
+                if (timedStorageIndex.ContainsKey(key))
+                {
+                    return false;
+                }
+                else
+                {
+                    var internalKey = new TimedCacheKey<TKey>(key, slidingExpiration);
+                    timedStorage.Add(internalKey, value);
+                    timedStorageIndex.Add(key, internalKey);
+                    return true;
+                }
+            }
+            finally { Monitor.Exit(syncRoot); }
+        }
+
+        public bool AddOrUpdate(TKey key, TValue value, double expirationSeconds)
+        {
+            if (!Monitor.TryEnter(syncRoot, MAX_LOCK_WAIT))
+                throw new ApplicationException("Lock could not be acquired after " + MAX_LOCK_WAIT + "ms");
+            try
+            {
+                if (Contains(key))
+                {
+                    Update(key, value, expirationSeconds);
+                    return false;
+                }
+                else
+                {
+                    Add(key, value, expirationSeconds);
+                    return true;
+                }
+            }
+            finally { Monitor.Exit(syncRoot); }
+        }
+
+        public bool AddOrUpdate(TKey key, TValue value, TimeSpan slidingExpiration)
+        {
+            if (!Monitor.TryEnter(syncRoot, MAX_LOCK_WAIT))
+                throw new ApplicationException("Lock could not be acquired after " + MAX_LOCK_WAIT + "ms");
+            try
+            {
+                if (Contains(key))
+                {
+                    Update(key, value, slidingExpiration);
+                    return false;
+                }
+                else
+                {
+                    Add(key, value, slidingExpiration);
+                    return true;
+                }
+            }
+            finally { Monitor.Exit(syncRoot); }
+        }
+
+        public void Clear()
+        {
+            if (!Monitor.TryEnter(syncRoot, MAX_LOCK_WAIT))
+                throw new ApplicationException("Lock could not be acquired after " + MAX_LOCK_WAIT + "ms");
+            try
+            {
+                timedStorage.Clear();
+                timedStorageIndex.Clear();
+            }
+            finally { Monitor.Exit(syncRoot); }
+        }
+
+        public bool Contains(TKey key)
+        {
+            if (!Monitor.TryEnter(syncRoot, MAX_LOCK_WAIT))
+                throw new ApplicationException("Lock could not be acquired after " + MAX_LOCK_WAIT + "ms");
+            try
+            {
+                return timedStorageIndex.ContainsKey(key);
+            }
+            finally { Monitor.Exit(syncRoot); }
+        }
+
+        public int Count => timedStorage.Count;
+
+        public object this[TKey key]
+        {
+            get
+            {
+                if (!Monitor.TryEnter(syncRoot, MAX_LOCK_WAIT))
+                    throw new ApplicationException("Lock could not be acquired after " + MAX_LOCK_WAIT + "ms");
+                try
+                {
+                    if (timedStorageIndex.ContainsKey(key))
+                    {
+                        var tkey = timedStorageIndex[key];
+                        var o = timedStorage[tkey];
+                        timedStorage.Remove(tkey);
+                        tkey.Accessed();
+                        timedStorage.Add(tkey, o);
+                        return o;
+                    }
+                    else
+                    {
+                        throw new ArgumentException("Key not found in the cache");
+                    }
+                }
+                finally { Monitor.Exit(syncRoot); }
+            }
+        }
+
+        public bool Remove(TKey key)
+        {
+            if (!Monitor.TryEnter(syncRoot, MAX_LOCK_WAIT))
+                throw new ApplicationException("Lock could not be acquired after " + MAX_LOCK_WAIT + "ms");
+            try
+            {
+                if (timedStorageIndex.ContainsKey(key))
+                {
+                    timedStorage.Remove(timedStorageIndex[key]);
+                    timedStorageIndex.Remove(key);
+                    return true;
+                }
+                else
+                {
+                    return false;
+                }
+            }
+            finally { Monitor.Exit(syncRoot); }
+        }
+
+        public bool TryGetValue(TKey key, out TValue value)
+        {
+            TValue o;
+
+            if (!Monitor.TryEnter(syncRoot, MAX_LOCK_WAIT))
+                throw new ApplicationException("Lock could not be acquired after " + MAX_LOCK_WAIT + "ms");
+            try
+            {
+                if (timedStorageIndex.ContainsKey(key))
+                {
+                    var tkey = timedStorageIndex[key];
+                    o = timedStorage[tkey];
+                    timedStorage.Remove(tkey);
+                    tkey.Accessed();
+                    timedStorage.Add(tkey, o);
+                    value = o;
+                    return true;
+                }
+            }
+            finally { Monitor.Exit(syncRoot); }
+
+            value = default(TValue);
+            return false;
+        }
+
+        public bool Update(TKey key, TValue value)
+        {
+            if (!Monitor.TryEnter(syncRoot, MAX_LOCK_WAIT))
+                throw new ApplicationException("Lock could not be acquired after " + MAX_LOCK_WAIT + "ms");
+            try
+            {
+                if (timedStorageIndex.ContainsKey(key))
+                {
+                    timedStorage.Remove(timedStorageIndex[key]);
+                    timedStorageIndex[key].Accessed();
+                    timedStorage.Add(timedStorageIndex[key], value);
+                    return true;
+                }
+                else
+                {
+                    return false;
+                }
+            }
+            finally { Monitor.Exit(syncRoot); }
+        }
+
+        public bool Update(TKey key, TValue value, double expirationSeconds)
+        {
+            if (!Monitor.TryEnter(syncRoot, MAX_LOCK_WAIT))
+                throw new ApplicationException("Lock could not be acquired after " + MAX_LOCK_WAIT + "ms");
+            try
+            {
+                if (timedStorageIndex.ContainsKey(key))
+                {
+                    timedStorage.Remove(timedStorageIndex[key]);
+                    timedStorageIndex.Remove(key);
+                }
+                else
+                {
+                    return false;
+                }
+
+                TimedCacheKey<TKey> internalKey = new TimedCacheKey<TKey>(key, DateTime.UtcNow + TimeSpan.FromSeconds(expirationSeconds));
+                timedStorage.Add(internalKey, value);
+                timedStorageIndex.Add(key, internalKey);
+                return true;
+            }
+            finally { Monitor.Exit(syncRoot); }
+        }
+
+        public bool Update(TKey key, TValue value, TimeSpan slidingExpiration)
+        {
+            if (!Monitor.TryEnter(syncRoot, MAX_LOCK_WAIT))
+                throw new ApplicationException("Lock could not be acquired after " + MAX_LOCK_WAIT + "ms");
+            try
+            {
+                if (timedStorageIndex.ContainsKey(key))
+                {
+                    timedStorage.Remove(timedStorageIndex[key]);
+                    timedStorageIndex.Remove(key);
+                }
+                else
+                {
+                    return false;
+                }
+
+                var internalKey = new TimedCacheKey<TKey>(key, slidingExpiration);
+                timedStorage.Add(internalKey, value);
+                timedStorageIndex.Add(key, internalKey);
+                return true;
+            }
+            finally { Monitor.Exit(syncRoot); }
+        }
+
+        public void CopyTo(Array array, int startIndex)
+        {
+            // Error checking
+            if (array == null) { throw new ArgumentNullException(nameof(array)); }
+
+            if (startIndex < 0) { throw new ArgumentOutOfRangeException(nameof(startIndex), "startIndex must be >= 0."); }
+
+            if (array.Rank > 1) { throw new ArgumentException("array must be of Rank 1 (one-dimensional)", nameof(array)); }
+            if (startIndex >= array.Length) { throw new ArgumentException("startIndex must be less than the length of the array.", nameof(startIndex)); }
+            if (Count > array.Length - startIndex) { throw new ArgumentException("There is not enough space from startIndex to the end of the array to accomodate all items in the cache."); }
+
+            // Copy the data to the array (in a thread-safe manner)
+            if (!Monitor.TryEnter(syncRoot, MAX_LOCK_WAIT))
+                throw new ApplicationException("Lock could not be acquired after " + MAX_LOCK_WAIT + "ms");
+            try
+            {
+                foreach (var o in timedStorage)
+                {
+                    array.SetValue(o, startIndex);
+                    startIndex++;
+                }
+            }
+            finally { Monitor.Exit(syncRoot); }
+        }
+
+        #endregion
+
+        #region Private methods
+
+        /// <summary>
+        /// Purges expired objects from the cache. Called automatically by the purge timer.
+        /// </summary>
+        private void PurgeCache(object sender, System.Timers.ElapsedEventArgs e)
+        {
+            // Only let one thread purge at once - a buildup could cause a crash
+            // This could cause the purge to be delayed while there are lots of read/write ops 
+            // happening on the cache
+            if (!Monitor.TryEnter(isPurging))
+                return;
+
+            var signalTime = DateTime.UtcNow;
+
+            try
+            {
+                // If we fail to acquire a lock on the synchronization root after MAX_LOCK_WAIT, skip this purge cycle
+                if (!Monitor.TryEnter(syncRoot, MAX_LOCK_WAIT))
+                    return;
+                try
+                {
+                    var expiredItems = new Lazy<List<object>>();
+
+                    foreach (var timedKey in timedStorage.Keys)
+                    {
+                        if (timedKey.ExpirationDate < signalTime)
+                        {
+                            // Mark the object for purge
+                            expiredItems.Value.Add(timedKey.Key);
+                        }
+                        else
+                        {
+                            break;
+                        }
+                    }
+
+                    if (expiredItems.IsValueCreated)
+                    {
+                        foreach (TKey key in expiredItems.Value)
+                        {
+                            var timedKey = timedStorageIndex[key];
+                            timedStorageIndex.Remove(timedKey.Key);
+                            timedStorage.Remove(timedKey);
+                        }
+                    }
+                }
+                finally { Monitor.Exit(syncRoot); }
+            }
+            finally { Monitor.Exit(isPurging); }
+        }
+
+        #endregion
+    }
+}