/*
 * Copyright (c) 2006-2016, openmetaverse.co
 * Copyright (c) 2019-2024, Sjofn LLC.
 * All rights reserved.
 *
 * - Redistribution and use in source and binary forms, with or without 
 *   modification, are permitted provided that the following conditions are met:
 *
 * - Redistributions of source code must retain the above copyright notice, this
 *   list of conditions and the following disclaimer.
 * - Neither the name of the openmetaverse.co nor the names 
 *   of its contributors may be used to endorse or promote products derived from
 *   this software without specific prior written permission.
 *
 * THIS SOFTWARE IS PROVIDED BY THE COPYRIGHT HOLDERS AND CONTRIBUTORS "AS IS" 
 * AND ANY EXPRESS OR IMPLIED WARRANTIES, INCLUDING, BUT NOT LIMITED TO, THE 
 * IMPLIED WARRANTIES OF MERCHANTABILITY AND FITNESS FOR A PARTICULAR PURPOSE 
 * ARE DISCLAIMED. IN NO EVENT SHALL THE COPYRIGHT OWNER OR CONTRIBUTORS BE 
 * LIABLE FOR ANY DIRECT, INDIRECT, INCIDENTAL, SPECIAL, EXEMPLARY, OR 
 * CONSEQUENTIAL DAMAGES (INCLUDING, BUT NOT LIMITED TO, PROCUREMENT OF 
 * SUBSTITUTE GOODS OR SERVICES; LOSS OF USE, DATA, OR PROFITS; OR BUSINESS 
 * INTERRUPTION) HOWEVER CAUSED AND ON ANY THEORY OF LIABILITY, WHETHER IN 
 * CONTRACT, STRICT LIABILITY, OR TORT (INCLUDING NEGLIGENCE OR OTHERWISE) 
 * ARISING IN ANY WAY OUT OF THE USE OF THIS SOFTWARE, EVEN IF ADVISED OF THE 
 * POSSIBILITY OF SUCH DAMAGE.
 */

using System;
using System.Collections.Generic;
using System.Linq;
using System.Net;
using System.Threading;
using System.Threading.Tasks;
using OpenMetaverse.Packets;
using OpenMetaverse.StructuredData;
using OpenMetaverse.Interfaces;
using OpenMetaverse.Http;
using System.Net.Http;
using System.Text.Unicode;
using LitJson;

namespace OpenMetaverse
{
    /// <summary>
    /// Capabilities is the name of the bi-directional HTTP REST protocol
    /// used to communicate non real-time transactions such as teleporting or
    /// group messaging
    /// </summary>
    public partial class Caps
    {
        /// <summary>
        /// Triggered when an event is received via the EventQueueGet 
        /// capability
        /// </summary>
        /// <param name="capsKey">Event name</param>
        /// <param name="message">Decoded event data</param>
        /// <param name="simulator">The simulator that generated the event</param>
        //public delegate void EventQueueCallback(string message, StructuredData.OSD body, Simulator simulator);

        public delegate void EventQueueCallback(string capsKey, IMessage message, Simulator simulator);

        /// <summary>Reference to the simulator this system is connected to</summary>
        public Simulator Simulator;

        internal Uri _SeedCapsURI;
        internal Dictionary<string, Uri> _Caps = new Dictionary<string, Uri>();

        private CancellationTokenSource _HttpCts = new CancellationTokenSource();
        private EventQueueClient _EventQueueCap = null;

        /// <summary>Capabilities URI this system was initialized with</summary>
        public Uri SeedCapsURI => _SeedCapsURI;

        /// <summary>Whether the capabilities event queue is connected and
        /// listening for incoming events</summary>
        public bool IsEventQueueRunning => _EventQueueCap != null && _EventQueueCap.Running;

        public EventQueueClient EventQueue => _EventQueueCap;

        /// <summary>
        /// Default constructor
        /// </summary>
        /// <param name="simulator"></param>
        /// <param name="seedcaps"></param>
        internal Caps(Simulator simulator, Uri seedcaps)
        {
            Simulator = simulator;
            _SeedCapsURI = seedcaps;

            MakeSeedRequest();
        }

        public void Disconnect(bool immediate)
        {
            Logger.Log($"Caps system for {Simulator} is {(immediate ? "aborting" : "disconnecting")}", 
                Helpers.LogLevel.Info, Simulator.Client);

            _HttpCts.Cancel();

            _EventQueueCap?.Stop(immediate);
        }

        /// <summary>
        /// Request the URI of a named capability
        /// </summary>
        /// <param name="capability">Name of the capability to request</param>
        /// <returns>The URI of the requested capability, or null if not found</returns>
        public Uri CapabilityURI(string capability)
        {
            return _Caps.TryGetValue(capability, out var cap) ? cap : null;
        }

        /// <summary>
        /// Return the cap names.
        /// </summary>
        public Dictionary<string, Uri>.KeyCollection Capabilities()
        {
            return _Caps.Keys;
        }

        /// <summary>
        /// Create a new CapsClient for specified capability
        /// </summary>
        /// <param name="capability">Capability name</param>
        /// <returns>Newly created CapsClient or null of capability does not exist</returns>
        [Obsolete("CapsClient is obsolete. Use HttpCapsClient instead.")]
        public CapsClient CreateCapsClient(string capability)
        {
            return _Caps.TryGetValue(capability, out var uri) ? new CapsClient(uri, capability) : null;
        }

        /// <summary>
        /// Useful for debugging, but not particularly a good idea
        /// </summary>
        /// <param name="cap">Capability address</param>
        /// <returns>Name of capability if it exists</returns>
        public string CapabilityNameFromURI(Uri cap)
        {
            return _Caps.First(x => x.Value == cap).Key;
        }

        /// <summary>
        /// Request preferred URI for texture fetch capability
        /// </summary>
        /// <returns>URI of preferred capability or null, or null if not found</returns>
        public Uri GetTextureCapURI()
        {
            Uri cap;
            if (_Caps.TryGetValue("ViewerAsset", out cap)) { return cap; }
            return _Caps.TryGetValue("GetTexture", out cap) ? cap : null;
        }

        /// <summary>
        /// Request preferred URI for object mesh fetch capability
        /// </summary>
        /// <returns>URI of preferred capability or null, or null if not found</returns>
        public Uri GetMeshCapURI()
        {
            Uri cap;
            if (_Caps.TryGetValue("ViewerAsset", out cap)) { return cap; }
            if (_Caps.TryGetValue("GetMesh2", out cap)) { return cap; }
            return _Caps.TryGetValue("GetMesh", out cap) ? cap : null;
        }
        public static OSDArray AllCapabilities = new OSDArray
        {
            "AbuseCategories",
            "AcceptFriendship",
            "AcceptGroupInvite",
            "AgentPreferences",
            "AgentProfile",
            "AgentState",
            "AttachmentResources",
            "AvatarPickerSearch",
            "AvatarRenderInfo",
            "CharacterProperties",
            "ChatSessionRequest",
            "CopyInventoryFromNotecard",
            "CreateInventoryCategory",
            "DeclineFriendship",
            "DeclineGroupInvite",
            "DispatchRegionInfo",
            "DirectDelivery",
            "EnvironmentSettings",
            "EstateAccess",
            "EstateChangeInfo",
            "EventQueueGet",
            "ExtEnvironment",
            "FetchLib2",
            "FetchLibDescendents2",
            "FetchInventory2",
            "FetchInventoryDescendents2",
            "IncrementCOFVersion",
            "InterestList",
            "GetDisplayNames",
            "GetExperiences",
            "AgentExperiences",
            "FindExperienceByName",
            "GetExperienceInfo",
            "GetAdminExperiences",
            "GetCreatorExperiences",
            "ExperiencePreferences",
            "GroupExperiences",
            "UpdateExperience",
            "IsExperienceAdmin",
            "IsExperienceContributor",
            "RegionExperiences",
            "ExperienceQuery",
            "GetMesh",
            "GetMesh2",
            "GetMetadata",
            "GetObjectCost",
            "GetObjectPhysicsData",
            "GetTexture",
            "GroupAPIv1",
            "GroupMemberData",
            "GroupProposalBallot",
            "HomeLocation",
            "LandResources",
            "LSLSyntax",
            "MapLayer",
            "MapLayerGod",
            "MeshUploadFlag",
            "NavMeshGenerationStatus",
            "NewFileAgentInventory",
            "ObjectAnimation",
            "ObjectMedia",
            "ObjectMediaNavigate",
            "ObjectNavMeshProperties",
            "ParcelPropertiesUpdate",
            "ParcelVoiceInfoRequest",
            "ProductInfoRequest",
            "ProvisionVoiceAccountRequest",
            "ReadOfflineMsgs",
            "RegionObjects",
            "RemoteParcelRequest",
            "RenderMaterials",
            "RequestTextureDownload",
            "ResourceCostSelected",
            "RetrieveNavMeshSrc",
            "SearchStatRequest",
            "SearchStatTracking",
            "SendPostcard",
            "SendUserReport",
            "SendUserReportWithScreenshot",
            "ServerReleaseNotes",
            "SetDisplayName",
            "SimConsoleAsync",
            "SimulatorFeatures",
            "StartGroupProposal",
            "TerrainNavMeshProperties",
            "TextureStats",
            "UntrustedSimulatorMessage",
            "UpdateAgentInformation",
            "UpdateAgentLanguage",
            "UpdateAvatarAppearance",
            "UpdateGestureAgentInventory",
            "UpdateGestureTaskInventory",
            "UpdateNotecardAgentInventory",
            "UpdateNotecardTaskInventory",
            "UpdateNotificationPreferences",
            "UpdateScriptAgent",
            "UpdateScriptTask",
            "UpdateSettingsAgentInventory",
            "UpdateSettingsTaskInventory",
            "UploadAgentProfileImage",
            "UploadBakedTexture",
            "UserInfo",
            "ViewerAsset",
            "ViewerBenefits",
            "ViewerMetrics",
            "ViewerStartAuction",
            "ViewerStats",
            "VoiceSignalingRequest",
            // AIS3
            "InventoryAPIv3",
            "LibraryAPIv3"
        };
        private void MakeSeedRequest()
        {
            if (Simulator == null || !Simulator.Client.Network.Connected) { return; }

            Task loginReq = Simulator.Client.HttpCapsClient.PostRequestAsync(_SeedCapsURI, OSDFormat.Xml, Caps.AllCapabilities, 
                _HttpCts.Token, SeedRequestCompleteHandler);
        }

        private void SeedRequestCompleteHandler(HttpResponseMessage response, byte[] responseData, Exception error)
        {
            if (error != null)
            {
                if (response.StatusCode == HttpStatusCode.NotFound)
                {
                    Logger.Log("Seed capability returned a 404, capability system is aborting",
                        Helpers.LogLevel.Error);
                }
                else
                {
                    Logger.Log($"Seed capability returned {response.StatusCode}. Trying again.",
                        Helpers.LogLevel.Warning);
                    MakeSeedRequest();
                }
                return;
            }

            try
            {
                OSD result = OSDParser.Deserialize(responseData);
                if (result is OSDMap respMap)
                {
                    foreach (var cap in respMap.Keys)
                    {
                        _Caps[cap] = respMap[cap].AsUri();
                    }

                    if (_Caps.ContainsKey("EventQueueGet"))
                    {
                        Logger.DebugLog($"Starting event queue for {Simulator}", Simulator.Client);

                        _EventQueueCap = new EventQueueClient(_Caps["EventQueueGet"], Simulator);
                        _EventQueueCap.OnConnected += EventQueueConnectedHandler;
                        _EventQueueCap.OnEvent += EventQueueEventHandler;
                        _EventQueueCap.Start();
                    }

                    OnCapabilitiesReceived(Simulator);
                }
            }
            catch (JsonException)
            {
                Logger.Log("Invalid caps response; '" + System.Text.Encoding.UTF8.GetString(responseData) + "' for seed request.", Helpers.LogLevel.Warning, Simulator.Client);
            }
        }

        private void EventQueueConnectedHandler()
        {
<<<<<<< HEAD
            const bool detailedLogging = false;
            if (detailedLogging)
            {
                Logger.DebugLog($"Event queue for {Simulator} is connected", Simulator.Client);
            }

=======
            Logger.DebugLog($"Event queue for {Simulator} is connected", Simulator.Client);
            Simulator.DisconnectCandidate = false;
>>>>>>> 26157067
            Simulator.Client.Network.RaiseConnectedEvent(Simulator);
        }

        /// <summary>
        /// Process any incoming events, check to see if we have a message created for the event, 
        /// </summary>
        /// <param name="eventName"></param>
        /// <param name="body"></param>
        private void EventQueueEventHandler(string eventName, OSDMap body)
        {
            IMessage message = Messages.MessageUtils.DecodeEvent(eventName, body);
            if (message != null)
            {
                Simulator.Client.Network.CapsEvents.BeginRaiseEvent(eventName, message, Simulator);

                #region Stats Tracking
                if (Simulator.Client.Settings.TRACK_UTILIZATION)
                {
                    Simulator.Client.Stats.Update(eventName, OpenMetaverse.Stats.Type.Message, 0, body.ToString().Length);
                }
                #endregion
            }
            else
            {
                Logger.Log($"No Message handler exists for event {eventName}. Unable to decode. Will try Generic Handler next", 
                    Helpers.LogLevel.Warning);
                Logger.Log("Please report this information at https://github.com/cinderblocks/libremetaverse/issues: " + Environment.NewLine + body, 
                    Helpers.LogLevel.Debug);

                // try generic decoder next which takes a caps event and tries to match it to an existing packet
                if (body.Type == OSDType.Map)
                {
                    OSDMap map = body;
                    Packet packet = Packet.BuildPacket(eventName, map);
                    if (packet != null)
                    {
                        var incomingPacket = new NetworkManager.IncomingPacket
                        {
                            Simulator = Simulator,
                            Packet = packet
                        };

                        Logger.DebugLog($"Serializing {packet.Type} capability with generic handler", 
                            Simulator.Client);

                        Simulator.Client.Network.EnqueueIncoming(incomingPacket);
                    }
                    else
                    {
                        Logger.Log($"No Packet or Message handler exists for {eventName}", 
                            Helpers.LogLevel.Warning);
                    }
                }
            }
        }

        /// <summary>Raised whenever the capabilities have been received from a simulator</summary>
        public event EventHandler<CapabilitiesReceivedEventArgs> CapabilitiesReceived;

        /// <summary>
        /// Raises the CapabilitiesReceived event
        /// </summary>
        /// <param name="simulator">Simulator we received the capabilities from</param>
        private void OnCapabilitiesReceived(Simulator simulator)
        {
            CapabilitiesReceived?.Invoke(this, new CapabilitiesReceivedEventArgs(simulator));
        }
    }

    #region EventArgs

    public class CapabilitiesReceivedEventArgs : EventArgs
    {
        /// <summary>The simulator that received a capabilities</summary>
        public Simulator Simulator { get; }

        public CapabilitiesReceivedEventArgs(Simulator simulator)
        {
            Simulator = simulator;
        }
    }

    #endregion
}
<|MERGE_RESOLUTION|>--- conflicted
+++ resolved
@@ -1,429 +1,420 @@
-/*
- * Copyright (c) 2006-2016, openmetaverse.co
- * Copyright (c) 2019-2024, Sjofn LLC.
- * All rights reserved.
- *
- * - Redistribution and use in source and binary forms, with or without 
- *   modification, are permitted provided that the following conditions are met:
- *
- * - Redistributions of source code must retain the above copyright notice, this
- *   list of conditions and the following disclaimer.
- * - Neither the name of the openmetaverse.co nor the names 
- *   of its contributors may be used to endorse or promote products derived from
- *   this software without specific prior written permission.
- *
- * THIS SOFTWARE IS PROVIDED BY THE COPYRIGHT HOLDERS AND CONTRIBUTORS "AS IS" 
- * AND ANY EXPRESS OR IMPLIED WARRANTIES, INCLUDING, BUT NOT LIMITED TO, THE 
- * IMPLIED WARRANTIES OF MERCHANTABILITY AND FITNESS FOR A PARTICULAR PURPOSE 
- * ARE DISCLAIMED. IN NO EVENT SHALL THE COPYRIGHT OWNER OR CONTRIBUTORS BE 
- * LIABLE FOR ANY DIRECT, INDIRECT, INCIDENTAL, SPECIAL, EXEMPLARY, OR 
- * CONSEQUENTIAL DAMAGES (INCLUDING, BUT NOT LIMITED TO, PROCUREMENT OF 
- * SUBSTITUTE GOODS OR SERVICES; LOSS OF USE, DATA, OR PROFITS; OR BUSINESS 
- * INTERRUPTION) HOWEVER CAUSED AND ON ANY THEORY OF LIABILITY, WHETHER IN 
- * CONTRACT, STRICT LIABILITY, OR TORT (INCLUDING NEGLIGENCE OR OTHERWISE) 
- * ARISING IN ANY WAY OUT OF THE USE OF THIS SOFTWARE, EVEN IF ADVISED OF THE 
- * POSSIBILITY OF SUCH DAMAGE.
- */
-
-using System;
-using System.Collections.Generic;
-using System.Linq;
-using System.Net;
-using System.Threading;
-using System.Threading.Tasks;
-using OpenMetaverse.Packets;
-using OpenMetaverse.StructuredData;
-using OpenMetaverse.Interfaces;
-using OpenMetaverse.Http;
-using System.Net.Http;
-using System.Text.Unicode;
-using LitJson;
-
-namespace OpenMetaverse
-{
-    /// <summary>
-    /// Capabilities is the name of the bi-directional HTTP REST protocol
-    /// used to communicate non real-time transactions such as teleporting or
-    /// group messaging
-    /// </summary>
-    public partial class Caps
-    {
-        /// <summary>
-        /// Triggered when an event is received via the EventQueueGet 
-        /// capability
-        /// </summary>
-        /// <param name="capsKey">Event name</param>
-        /// <param name="message">Decoded event data</param>
-        /// <param name="simulator">The simulator that generated the event</param>
-        //public delegate void EventQueueCallback(string message, StructuredData.OSD body, Simulator simulator);
-
-        public delegate void EventQueueCallback(string capsKey, IMessage message, Simulator simulator);
-
-        /// <summary>Reference to the simulator this system is connected to</summary>
-        public Simulator Simulator;
-
-        internal Uri _SeedCapsURI;
-        internal Dictionary<string, Uri> _Caps = new Dictionary<string, Uri>();
-
-        private CancellationTokenSource _HttpCts = new CancellationTokenSource();
-        private EventQueueClient _EventQueueCap = null;
-
-        /// <summary>Capabilities URI this system was initialized with</summary>
-        public Uri SeedCapsURI => _SeedCapsURI;
-
-        /// <summary>Whether the capabilities event queue is connected and
-        /// listening for incoming events</summary>
-        public bool IsEventQueueRunning => _EventQueueCap != null && _EventQueueCap.Running;
-
-        public EventQueueClient EventQueue => _EventQueueCap;
-
-        /// <summary>
-        /// Default constructor
-        /// </summary>
-        /// <param name="simulator"></param>
-        /// <param name="seedcaps"></param>
-        internal Caps(Simulator simulator, Uri seedcaps)
-        {
-            Simulator = simulator;
-            _SeedCapsURI = seedcaps;
-
-            MakeSeedRequest();
-        }
-
-        public void Disconnect(bool immediate)
-        {
-            Logger.Log($"Caps system for {Simulator} is {(immediate ? "aborting" : "disconnecting")}", 
-                Helpers.LogLevel.Info, Simulator.Client);
-
-            _HttpCts.Cancel();
-
-            _EventQueueCap?.Stop(immediate);
-        }
-
-        /// <summary>
-        /// Request the URI of a named capability
-        /// </summary>
-        /// <param name="capability">Name of the capability to request</param>
-        /// <returns>The URI of the requested capability, or null if not found</returns>
-        public Uri CapabilityURI(string capability)
-        {
-            return _Caps.TryGetValue(capability, out var cap) ? cap : null;
-        }
-
-        /// <summary>
-        /// Return the cap names.
-        /// </summary>
-        public Dictionary<string, Uri>.KeyCollection Capabilities()
-        {
-            return _Caps.Keys;
-        }
-
-        /// <summary>
-        /// Create a new CapsClient for specified capability
-        /// </summary>
-        /// <param name="capability">Capability name</param>
-        /// <returns>Newly created CapsClient or null of capability does not exist</returns>
-        [Obsolete("CapsClient is obsolete. Use HttpCapsClient instead.")]
-        public CapsClient CreateCapsClient(string capability)
-        {
-            return _Caps.TryGetValue(capability, out var uri) ? new CapsClient(uri, capability) : null;
-        }
-
-        /// <summary>
-        /// Useful for debugging, but not particularly a good idea
-        /// </summary>
-        /// <param name="cap">Capability address</param>
-        /// <returns>Name of capability if it exists</returns>
-        public string CapabilityNameFromURI(Uri cap)
-        {
-            return _Caps.First(x => x.Value == cap).Key;
-        }
-
-        /// <summary>
-        /// Request preferred URI for texture fetch capability
-        /// </summary>
-        /// <returns>URI of preferred capability or null, or null if not found</returns>
-        public Uri GetTextureCapURI()
-        {
-            Uri cap;
-            if (_Caps.TryGetValue("ViewerAsset", out cap)) { return cap; }
-            return _Caps.TryGetValue("GetTexture", out cap) ? cap : null;
-        }
-
-        /// <summary>
-        /// Request preferred URI for object mesh fetch capability
-        /// </summary>
-        /// <returns>URI of preferred capability or null, or null if not found</returns>
-        public Uri GetMeshCapURI()
-        {
-            Uri cap;
-            if (_Caps.TryGetValue("ViewerAsset", out cap)) { return cap; }
-            if (_Caps.TryGetValue("GetMesh2", out cap)) { return cap; }
-            return _Caps.TryGetValue("GetMesh", out cap) ? cap : null;
-        }
-        public static OSDArray AllCapabilities = new OSDArray
-        {
-            "AbuseCategories",
-            "AcceptFriendship",
-            "AcceptGroupInvite",
-            "AgentPreferences",
-            "AgentProfile",
-            "AgentState",
-            "AttachmentResources",
-            "AvatarPickerSearch",
-            "AvatarRenderInfo",
-            "CharacterProperties",
-            "ChatSessionRequest",
-            "CopyInventoryFromNotecard",
-            "CreateInventoryCategory",
-            "DeclineFriendship",
-            "DeclineGroupInvite",
-            "DispatchRegionInfo",
-            "DirectDelivery",
-            "EnvironmentSettings",
-            "EstateAccess",
-            "EstateChangeInfo",
-            "EventQueueGet",
-            "ExtEnvironment",
-            "FetchLib2",
-            "FetchLibDescendents2",
-            "FetchInventory2",
-            "FetchInventoryDescendents2",
-            "IncrementCOFVersion",
-            "InterestList",
-            "GetDisplayNames",
-            "GetExperiences",
-            "AgentExperiences",
-            "FindExperienceByName",
-            "GetExperienceInfo",
-            "GetAdminExperiences",
-            "GetCreatorExperiences",
-            "ExperiencePreferences",
-            "GroupExperiences",
-            "UpdateExperience",
-            "IsExperienceAdmin",
-            "IsExperienceContributor",
-            "RegionExperiences",
-            "ExperienceQuery",
-            "GetMesh",
-            "GetMesh2",
-            "GetMetadata",
-            "GetObjectCost",
-            "GetObjectPhysicsData",
-            "GetTexture",
-            "GroupAPIv1",
-            "GroupMemberData",
-            "GroupProposalBallot",
-            "HomeLocation",
-            "LandResources",
-            "LSLSyntax",
-            "MapLayer",
-            "MapLayerGod",
-            "MeshUploadFlag",
-            "NavMeshGenerationStatus",
-            "NewFileAgentInventory",
-            "ObjectAnimation",
-            "ObjectMedia",
-            "ObjectMediaNavigate",
-            "ObjectNavMeshProperties",
-            "ParcelPropertiesUpdate",
-            "ParcelVoiceInfoRequest",
-            "ProductInfoRequest",
-            "ProvisionVoiceAccountRequest",
-            "ReadOfflineMsgs",
-            "RegionObjects",
-            "RemoteParcelRequest",
-            "RenderMaterials",
-            "RequestTextureDownload",
-            "ResourceCostSelected",
-            "RetrieveNavMeshSrc",
-            "SearchStatRequest",
-            "SearchStatTracking",
-            "SendPostcard",
-            "SendUserReport",
-            "SendUserReportWithScreenshot",
-            "ServerReleaseNotes",
-            "SetDisplayName",
-            "SimConsoleAsync",
-            "SimulatorFeatures",
-            "StartGroupProposal",
-            "TerrainNavMeshProperties",
-            "TextureStats",
-            "UntrustedSimulatorMessage",
-            "UpdateAgentInformation",
-            "UpdateAgentLanguage",
-            "UpdateAvatarAppearance",
-            "UpdateGestureAgentInventory",
-            "UpdateGestureTaskInventory",
-            "UpdateNotecardAgentInventory",
-            "UpdateNotecardTaskInventory",
-            "UpdateNotificationPreferences",
-            "UpdateScriptAgent",
-            "UpdateScriptTask",
-            "UpdateSettingsAgentInventory",
-            "UpdateSettingsTaskInventory",
-            "UploadAgentProfileImage",
-            "UploadBakedTexture",
-            "UserInfo",
-            "ViewerAsset",
-            "ViewerBenefits",
-            "ViewerMetrics",
-            "ViewerStartAuction",
-            "ViewerStats",
-            "VoiceSignalingRequest",
-            // AIS3
-            "InventoryAPIv3",
-            "LibraryAPIv3"
-        };
-        private void MakeSeedRequest()
-        {
-            if (Simulator == null || !Simulator.Client.Network.Connected) { return; }
-
-            Task loginReq = Simulator.Client.HttpCapsClient.PostRequestAsync(_SeedCapsURI, OSDFormat.Xml, Caps.AllCapabilities, 
-                _HttpCts.Token, SeedRequestCompleteHandler);
-        }
-
-        private void SeedRequestCompleteHandler(HttpResponseMessage response, byte[] responseData, Exception error)
-        {
-            if (error != null)
-            {
-                if (response.StatusCode == HttpStatusCode.NotFound)
-                {
-                    Logger.Log("Seed capability returned a 404, capability system is aborting",
-                        Helpers.LogLevel.Error);
-                }
-                else
-                {
-                    Logger.Log($"Seed capability returned {response.StatusCode}. Trying again.",
-                        Helpers.LogLevel.Warning);
-                    MakeSeedRequest();
-                }
-                return;
-            }
-
-            try
-            {
-                OSD result = OSDParser.Deserialize(responseData);
-                if (result is OSDMap respMap)
-                {
-                    foreach (var cap in respMap.Keys)
-                    {
-                        _Caps[cap] = respMap[cap].AsUri();
-                    }
-
-                    if (_Caps.ContainsKey("EventQueueGet"))
-                    {
-                        Logger.DebugLog($"Starting event queue for {Simulator}", Simulator.Client);
-
-                        _EventQueueCap = new EventQueueClient(_Caps["EventQueueGet"], Simulator);
-                        _EventQueueCap.OnConnected += EventQueueConnectedHandler;
-                        _EventQueueCap.OnEvent += EventQueueEventHandler;
-                        _EventQueueCap.Start();
-                    }
-
-                    OnCapabilitiesReceived(Simulator);
-                }
-            }
-            catch (JsonException)
-            {
-                Logger.Log("Invalid caps response; '" + System.Text.Encoding.UTF8.GetString(responseData) + "' for seed request.", Helpers.LogLevel.Warning, Simulator.Client);
-            }
-        }
-
-        private void EventQueueConnectedHandler()
-        {
-<<<<<<< HEAD
-            const bool detailedLogging = false;
-            if (detailedLogging)
-            {
-                Logger.DebugLog($"Event queue for {Simulator} is connected", Simulator.Client);
-            }
-
-=======
-            Logger.DebugLog($"Event queue for {Simulator} is connected", Simulator.Client);
-            Simulator.DisconnectCandidate = false;
->>>>>>> 26157067
-            Simulator.Client.Network.RaiseConnectedEvent(Simulator);
-        }
-
-        /// <summary>
-        /// Process any incoming events, check to see if we have a message created for the event, 
-        /// </summary>
-        /// <param name="eventName"></param>
-        /// <param name="body"></param>
-        private void EventQueueEventHandler(string eventName, OSDMap body)
-        {
-            IMessage message = Messages.MessageUtils.DecodeEvent(eventName, body);
-            if (message != null)
-            {
-                Simulator.Client.Network.CapsEvents.BeginRaiseEvent(eventName, message, Simulator);
-
-                #region Stats Tracking
-                if (Simulator.Client.Settings.TRACK_UTILIZATION)
-                {
-                    Simulator.Client.Stats.Update(eventName, OpenMetaverse.Stats.Type.Message, 0, body.ToString().Length);
-                }
-                #endregion
-            }
-            else
-            {
-                Logger.Log($"No Message handler exists for event {eventName}. Unable to decode. Will try Generic Handler next", 
-                    Helpers.LogLevel.Warning);
-                Logger.Log("Please report this information at https://github.com/cinderblocks/libremetaverse/issues: " + Environment.NewLine + body, 
-                    Helpers.LogLevel.Debug);
-
-                // try generic decoder next which takes a caps event and tries to match it to an existing packet
-                if (body.Type == OSDType.Map)
-                {
-                    OSDMap map = body;
-                    Packet packet = Packet.BuildPacket(eventName, map);
-                    if (packet != null)
-                    {
-                        var incomingPacket = new NetworkManager.IncomingPacket
-                        {
-                            Simulator = Simulator,
-                            Packet = packet
-                        };
-
-                        Logger.DebugLog($"Serializing {packet.Type} capability with generic handler", 
-                            Simulator.Client);
-
-                        Simulator.Client.Network.EnqueueIncoming(incomingPacket);
-                    }
-                    else
-                    {
-                        Logger.Log($"No Packet or Message handler exists for {eventName}", 
-                            Helpers.LogLevel.Warning);
-                    }
-                }
-            }
-        }
-
-        /// <summary>Raised whenever the capabilities have been received from a simulator</summary>
-        public event EventHandler<CapabilitiesReceivedEventArgs> CapabilitiesReceived;
-
-        /// <summary>
-        /// Raises the CapabilitiesReceived event
-        /// </summary>
-        /// <param name="simulator">Simulator we received the capabilities from</param>
-        private void OnCapabilitiesReceived(Simulator simulator)
-        {
-            CapabilitiesReceived?.Invoke(this, new CapabilitiesReceivedEventArgs(simulator));
-        }
-    }
-
-    #region EventArgs
-
-    public class CapabilitiesReceivedEventArgs : EventArgs
-    {
-        /// <summary>The simulator that received a capabilities</summary>
-        public Simulator Simulator { get; }
-
-        public CapabilitiesReceivedEventArgs(Simulator simulator)
-        {
-            Simulator = simulator;
-        }
-    }
-
-    #endregion
-}
+/*
+ * Copyright (c) 2006-2016, openmetaverse.co
+ * Copyright (c) 2019-2024, Sjofn LLC.
+ * All rights reserved.
+ *
+ * - Redistribution and use in source and binary forms, with or without 
+ *   modification, are permitted provided that the following conditions are met:
+ *
+ * - Redistributions of source code must retain the above copyright notice, this
+ *   list of conditions and the following disclaimer.
+ * - Neither the name of the openmetaverse.co nor the names 
+ *   of its contributors may be used to endorse or promote products derived from
+ *   this software without specific prior written permission.
+ *
+ * THIS SOFTWARE IS PROVIDED BY THE COPYRIGHT HOLDERS AND CONTRIBUTORS "AS IS" 
+ * AND ANY EXPRESS OR IMPLIED WARRANTIES, INCLUDING, BUT NOT LIMITED TO, THE 
+ * IMPLIED WARRANTIES OF MERCHANTABILITY AND FITNESS FOR A PARTICULAR PURPOSE 
+ * ARE DISCLAIMED. IN NO EVENT SHALL THE COPYRIGHT OWNER OR CONTRIBUTORS BE 
+ * LIABLE FOR ANY DIRECT, INDIRECT, INCIDENTAL, SPECIAL, EXEMPLARY, OR 
+ * CONSEQUENTIAL DAMAGES (INCLUDING, BUT NOT LIMITED TO, PROCUREMENT OF 
+ * SUBSTITUTE GOODS OR SERVICES; LOSS OF USE, DATA, OR PROFITS; OR BUSINESS 
+ * INTERRUPTION) HOWEVER CAUSED AND ON ANY THEORY OF LIABILITY, WHETHER IN 
+ * CONTRACT, STRICT LIABILITY, OR TORT (INCLUDING NEGLIGENCE OR OTHERWISE) 
+ * ARISING IN ANY WAY OUT OF THE USE OF THIS SOFTWARE, EVEN IF ADVISED OF THE 
+ * POSSIBILITY OF SUCH DAMAGE.
+ */
+
+using System;
+using System.Collections.Generic;
+using System.Linq;
+using System.Net;
+using System.Threading;
+using System.Threading.Tasks;
+using OpenMetaverse.Packets;
+using OpenMetaverse.StructuredData;
+using OpenMetaverse.Interfaces;
+using OpenMetaverse.Http;
+using System.Net.Http;
+using System.Text.Unicode;
+using LitJson;
+
+namespace OpenMetaverse
+{
+    /// <summary>
+    /// Capabilities is the name of the bi-directional HTTP REST protocol
+    /// used to communicate non real-time transactions such as teleporting or
+    /// group messaging
+    /// </summary>
+    public partial class Caps
+    {
+        /// <summary>
+        /// Triggered when an event is received via the EventQueueGet 
+        /// capability
+        /// </summary>
+        /// <param name="capsKey">Event name</param>
+        /// <param name="message">Decoded event data</param>
+        /// <param name="simulator">The simulator that generated the event</param>
+        //public delegate void EventQueueCallback(string message, StructuredData.OSD body, Simulator simulator);
+
+        public delegate void EventQueueCallback(string capsKey, IMessage message, Simulator simulator);
+
+        /// <summary>Reference to the simulator this system is connected to</summary>
+        public Simulator Simulator;
+
+        internal Uri _SeedCapsURI;
+        internal Dictionary<string, Uri> _Caps = new Dictionary<string, Uri>();
+
+        private CancellationTokenSource _HttpCts = new CancellationTokenSource();
+        private EventQueueClient _EventQueueCap = null;
+
+        /// <summary>Capabilities URI this system was initialized with</summary>
+        public Uri SeedCapsURI => _SeedCapsURI;
+
+        /// <summary>Whether the capabilities event queue is connected and
+        /// listening for incoming events</summary>
+        public bool IsEventQueueRunning => _EventQueueCap != null && _EventQueueCap.Running;
+
+        public EventQueueClient EventQueue => _EventQueueCap;
+
+        /// <summary>
+        /// Default constructor
+        /// </summary>
+        /// <param name="simulator"></param>
+        /// <param name="seedcaps"></param>
+        internal Caps(Simulator simulator, Uri seedcaps)
+        {
+            Simulator = simulator;
+            _SeedCapsURI = seedcaps;
+
+            MakeSeedRequest();
+        }
+
+        public void Disconnect(bool immediate)
+        {
+            Logger.Log($"Caps system for {Simulator} is {(immediate ? "aborting" : "disconnecting")}", 
+                Helpers.LogLevel.Info, Simulator.Client);
+
+            _HttpCts.Cancel();
+
+            _EventQueueCap?.Stop(immediate);
+        }
+
+        /// <summary>
+        /// Request the URI of a named capability
+        /// </summary>
+        /// <param name="capability">Name of the capability to request</param>
+        /// <returns>The URI of the requested capability, or null if not found</returns>
+        public Uri CapabilityURI(string capability)
+        {
+            return _Caps.TryGetValue(capability, out var cap) ? cap : null;
+        }
+
+        /// <summary>
+        /// Return the cap names.
+        /// </summary>
+        public Dictionary<string, Uri>.KeyCollection Capabilities()
+        {
+            return _Caps.Keys;
+        }
+
+        /// <summary>
+        /// Create a new CapsClient for specified capability
+        /// </summary>
+        /// <param name="capability">Capability name</param>
+        /// <returns>Newly created CapsClient or null of capability does not exist</returns>
+        [Obsolete("CapsClient is obsolete. Use HttpCapsClient instead.")]
+        public CapsClient CreateCapsClient(string capability)
+        {
+            return _Caps.TryGetValue(capability, out var uri) ? new CapsClient(uri, capability) : null;
+        }
+
+        /// <summary>
+        /// Useful for debugging, but not particularly a good idea
+        /// </summary>
+        /// <param name="cap">Capability address</param>
+        /// <returns>Name of capability if it exists</returns>
+        public string CapabilityNameFromURI(Uri cap)
+        {
+            return _Caps.First(x => x.Value == cap).Key;
+        }
+
+        /// <summary>
+        /// Request preferred URI for texture fetch capability
+        /// </summary>
+        /// <returns>URI of preferred capability or null, or null if not found</returns>
+        public Uri GetTextureCapURI()
+        {
+            Uri cap;
+            if (_Caps.TryGetValue("ViewerAsset", out cap)) { return cap; }
+            return _Caps.TryGetValue("GetTexture", out cap) ? cap : null;
+        }
+
+        /// <summary>
+        /// Request preferred URI for object mesh fetch capability
+        /// </summary>
+        /// <returns>URI of preferred capability or null, or null if not found</returns>
+        public Uri GetMeshCapURI()
+        {
+            Uri cap;
+            if (_Caps.TryGetValue("ViewerAsset", out cap)) { return cap; }
+            if (_Caps.TryGetValue("GetMesh2", out cap)) { return cap; }
+            return _Caps.TryGetValue("GetMesh", out cap) ? cap : null;
+        }
+        public static OSDArray AllCapabilities = new OSDArray
+        {
+            "AbuseCategories",
+            "AcceptFriendship",
+            "AcceptGroupInvite",
+            "AgentPreferences",
+            "AgentProfile",
+            "AgentState",
+            "AttachmentResources",
+            "AvatarPickerSearch",
+            "AvatarRenderInfo",
+            "CharacterProperties",
+            "ChatSessionRequest",
+            "CopyInventoryFromNotecard",
+            "CreateInventoryCategory",
+            "DeclineFriendship",
+            "DeclineGroupInvite",
+            "DispatchRegionInfo",
+            "DirectDelivery",
+            "EnvironmentSettings",
+            "EstateAccess",
+            "EstateChangeInfo",
+            "EventQueueGet",
+            "ExtEnvironment",
+            "FetchLib2",
+            "FetchLibDescendents2",
+            "FetchInventory2",
+            "FetchInventoryDescendents2",
+            "IncrementCOFVersion",
+            "InterestList",
+            "GetDisplayNames",
+            "GetExperiences",
+            "AgentExperiences",
+            "FindExperienceByName",
+            "GetExperienceInfo",
+            "GetAdminExperiences",
+            "GetCreatorExperiences",
+            "ExperiencePreferences",
+            "GroupExperiences",
+            "UpdateExperience",
+            "IsExperienceAdmin",
+            "IsExperienceContributor",
+            "RegionExperiences",
+            "ExperienceQuery",
+            "GetMesh",
+            "GetMesh2",
+            "GetMetadata",
+            "GetObjectCost",
+            "GetObjectPhysicsData",
+            "GetTexture",
+            "GroupAPIv1",
+            "GroupMemberData",
+            "GroupProposalBallot",
+            "HomeLocation",
+            "LandResources",
+            "LSLSyntax",
+            "MapLayer",
+            "MapLayerGod",
+            "MeshUploadFlag",
+            "NavMeshGenerationStatus",
+            "NewFileAgentInventory",
+            "ObjectAnimation",
+            "ObjectMedia",
+            "ObjectMediaNavigate",
+            "ObjectNavMeshProperties",
+            "ParcelPropertiesUpdate",
+            "ParcelVoiceInfoRequest",
+            "ProductInfoRequest",
+            "ProvisionVoiceAccountRequest",
+            "ReadOfflineMsgs",
+            "RegionObjects",
+            "RemoteParcelRequest",
+            "RenderMaterials",
+            "RequestTextureDownload",
+            "ResourceCostSelected",
+            "RetrieveNavMeshSrc",
+            "SearchStatRequest",
+            "SearchStatTracking",
+            "SendPostcard",
+            "SendUserReport",
+            "SendUserReportWithScreenshot",
+            "ServerReleaseNotes",
+            "SetDisplayName",
+            "SimConsoleAsync",
+            "SimulatorFeatures",
+            "StartGroupProposal",
+            "TerrainNavMeshProperties",
+            "TextureStats",
+            "UntrustedSimulatorMessage",
+            "UpdateAgentInformation",
+            "UpdateAgentLanguage",
+            "UpdateAvatarAppearance",
+            "UpdateGestureAgentInventory",
+            "UpdateGestureTaskInventory",
+            "UpdateNotecardAgentInventory",
+            "UpdateNotecardTaskInventory",
+            "UpdateNotificationPreferences",
+            "UpdateScriptAgent",
+            "UpdateScriptTask",
+            "UpdateSettingsAgentInventory",
+            "UpdateSettingsTaskInventory",
+            "UploadAgentProfileImage",
+            "UploadBakedTexture",
+            "UserInfo",
+            "ViewerAsset",
+            "ViewerBenefits",
+            "ViewerMetrics",
+            "ViewerStartAuction",
+            "ViewerStats",
+            "VoiceSignalingRequest",
+            // AIS3
+            "InventoryAPIv3",
+            "LibraryAPIv3"
+        };
+        private void MakeSeedRequest()
+        {
+            if (Simulator == null || !Simulator.Client.Network.Connected) { return; }
+
+            Task loginReq = Simulator.Client.HttpCapsClient.PostRequestAsync(_SeedCapsURI, OSDFormat.Xml, Caps.AllCapabilities, 
+                _HttpCts.Token, SeedRequestCompleteHandler);
+        }
+
+        private void SeedRequestCompleteHandler(HttpResponseMessage response, byte[] responseData, Exception error)
+        {
+            if (error != null)
+            {
+                if (response.StatusCode == HttpStatusCode.NotFound)
+                {
+                    Logger.Log("Seed capability returned a 404, capability system is aborting",
+                        Helpers.LogLevel.Error);
+                }
+                else
+                {
+                    Logger.Log($"Seed capability returned {response.StatusCode}. Trying again.",
+                        Helpers.LogLevel.Warning);
+                    MakeSeedRequest();
+                }
+                return;
+            }
+
+            try
+            {
+                OSD result = OSDParser.Deserialize(responseData);
+                if (result is OSDMap respMap)
+                {
+                    foreach (var cap in respMap.Keys)
+                    {
+                        _Caps[cap] = respMap[cap].AsUri();
+                    }
+
+                    if (_Caps.ContainsKey("EventQueueGet"))
+                    {
+                        Logger.DebugLog($"Starting event queue for {Simulator}", Simulator.Client);
+
+                        _EventQueueCap = new EventQueueClient(_Caps["EventQueueGet"], Simulator);
+                        _EventQueueCap.OnConnected += EventQueueConnectedHandler;
+                        _EventQueueCap.OnEvent += EventQueueEventHandler;
+                        _EventQueueCap.Start();
+                    }
+
+                    OnCapabilitiesReceived(Simulator);
+                }
+            }
+            catch (JsonException)
+            {
+                Logger.Log("Invalid caps response; '" + System.Text.Encoding.UTF8.GetString(responseData) + "' for seed request.", Helpers.LogLevel.Warning, Simulator.Client);
+            }
+        }
+
+        private void EventQueueConnectedHandler()
+        {
+            Logger.DebugLog($"Event queue for {Simulator} is connected", Simulator.Client);
+            Simulator.DisconnectCandidate = false;
+            Simulator.Client.Network.RaiseConnectedEvent(Simulator);
+        }
+
+        /// <summary>
+        /// Process any incoming events, check to see if we have a message created for the event, 
+        /// </summary>
+        /// <param name="eventName"></param>
+        /// <param name="body"></param>
+        private void EventQueueEventHandler(string eventName, OSDMap body)
+        {
+            IMessage message = Messages.MessageUtils.DecodeEvent(eventName, body);
+            if (message != null)
+            {
+                Simulator.Client.Network.CapsEvents.BeginRaiseEvent(eventName, message, Simulator);
+
+                #region Stats Tracking
+                if (Simulator.Client.Settings.TRACK_UTILIZATION)
+                {
+                    Simulator.Client.Stats.Update(eventName, OpenMetaverse.Stats.Type.Message, 0, body.ToString().Length);
+                }
+                #endregion
+            }
+            else
+            {
+                Logger.Log($"No Message handler exists for event {eventName}. Unable to decode. Will try Generic Handler next", 
+                    Helpers.LogLevel.Warning);
+                Logger.Log("Please report this information at https://github.com/cinderblocks/libremetaverse/issues: " + Environment.NewLine + body, 
+                    Helpers.LogLevel.Debug);
+
+                // try generic decoder next which takes a caps event and tries to match it to an existing packet
+                if (body.Type == OSDType.Map)
+                {
+                    OSDMap map = body;
+                    Packet packet = Packet.BuildPacket(eventName, map);
+                    if (packet != null)
+                    {
+                        var incomingPacket = new NetworkManager.IncomingPacket
+                        {
+                            Simulator = Simulator,
+                            Packet = packet
+                        };
+
+                        Logger.DebugLog($"Serializing {packet.Type} capability with generic handler", 
+                            Simulator.Client);
+
+                        Simulator.Client.Network.EnqueueIncoming(incomingPacket);
+                    }
+                    else
+                    {
+                        Logger.Log($"No Packet or Message handler exists for {eventName}", 
+                            Helpers.LogLevel.Warning);
+                    }
+                }
+            }
+        }
+
+        /// <summary>Raised whenever the capabilities have been received from a simulator</summary>
+        public event EventHandler<CapabilitiesReceivedEventArgs> CapabilitiesReceived;
+
+        /// <summary>
+        /// Raises the CapabilitiesReceived event
+        /// </summary>
+        /// <param name="simulator">Simulator we received the capabilities from</param>
+        private void OnCapabilitiesReceived(Simulator simulator)
+        {
+            CapabilitiesReceived?.Invoke(this, new CapabilitiesReceivedEventArgs(simulator));
+        }
+    }
+
+    #region EventArgs
+
+    public class CapabilitiesReceivedEventArgs : EventArgs
+    {
+        /// <summary>The simulator that received a capabilities</summary>
+        public Simulator Simulator { get; }
+
+        public CapabilitiesReceivedEventArgs(Simulator simulator)
+        {
+            Simulator = simulator;
+        }
+    }
+
+    #endregion
+}