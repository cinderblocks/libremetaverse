--- conflicted
+++ resolved
@@ -145,10 +145,6 @@
             {
                 AllowAutoRedirect = true,
                 AutomaticDecompression = DecompressionMethods.Deflate | DecompressionMethods.GZip,
-<<<<<<< HEAD
-                //MaxConnectionsPerServer = Settings.MAX_HTTP_CONNECTIONS,
-=======
->>>>>>> 2f743ade
                 ServerCertificateCustomValidationCallback = (message, cert, chain, sslPolicyErrors) =>
                 {
                     if (sslPolicyErrors == SslPolicyErrors.None)
