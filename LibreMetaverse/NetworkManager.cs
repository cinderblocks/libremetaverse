--- conflicted
+++ resolved
@@ -720,20 +720,7 @@
             // Wait for a logout response (by way of the LoggedOut event. If the
             // response is received, shutdown will be fired in the callback.
             // Otherwise we fire it manually with a NetworkTimeout type after LOGOUT_TIMEOUT
-<<<<<<< HEAD
             logoutReplyTimeout = new System.Timers.Timer();
-=======
-            System.Timers.Timer timeout = new System.Timers.Timer();
-
-            void Callback(object sender, LoggedOutEventArgs e)
-            {
-                Shutdown(DisconnectType.ClientInitiated);
-                timeout.Stop();
-            }
-
-            LoggedOut += Callback;
->>>>>>> 26157067
-
             logoutReplyTimeout.Interval = Client.Settings.LOGOUT_TIMEOUT;
             logoutReplyTimeout.Elapsed += delegate
             {
@@ -745,11 +732,6 @@
 
             // Send the packet requesting a clean logout
             RequestLogout();
-
-<<<<<<< HEAD
-=======
-            LoggedOut -= Callback;
->>>>>>> 26157067
         }
 
         /// <summary>
@@ -890,7 +872,6 @@
                 // Disconnect all simulators except the current one
                 foreach (var sim in Simulators.Where(t => t != null && t != CurrentSim))
                 {
-<<<<<<< HEAD
                     if (t != null && t != CurrentSim)
                     {
                         bool wasConnected = t.Connected;
@@ -902,14 +883,6 @@
                         {
                             OnSimDisconnected(new SimDisconnectedEventArgs(t, type, wasConnected));
                         }
-=======
-                    sim.Disconnect(sendCloseCircuit);
-
-                    // Fire the SimDisconnected event if a handler is registered
-                    if (m_SimDisconnected != null)
-                    {
-                        OnSimDisconnected(new SimDisconnectedEventArgs(sim, type));
->>>>>>> 26157067
                     }
                 }
 
@@ -918,13 +891,9 @@
 
             if (CurrentSim != null)
             {
-<<<<<<< HEAD
                 bool wasConnected = CurrentSim.Connected;
 
                 // Kill the connection to the curent simulator
-=======
-                // Kill the connection to the current simulator
->>>>>>> 26157067
                 CurrentSim.Disconnect(sendCloseCircuit);
 
                 // Fire the SimDisconnected event if a handler is registered
@@ -933,20 +902,9 @@
                     OnSimDisconnected(new SimDisconnectedEventArgs(CurrentSim, type, wasConnected));
                 }
             }
-<<<<<<< HEAD
-            
             _packetInbox?.Writer?.Complete();
             _packetOutbox?.Writer?.Complete();
-=======
->>>>>>> 26157067
-
-            try
-            {
-                _packetInbox.Writer.Complete();
-                _packetOutbox.Writer.Complete();
-            }
-            catch (NullReferenceException)
-            { /* noop! */ }
+
             _packetInbox = null;
             _packetOutbox = null;
             
