﻿/*
 * Copyright (c) 2022-2023, Sjofn, LLC.
 * All rights reserved.
 *
 * - Redistribution and use in source and binary forms, with or without
 *   modification, are permitted provided that the following conditions are met:
 *
 * - Redistributions of source code must retain the above copyright notice, this
 *   list of conditions and the following disclaimer.
 * - Neither the name of the openmetaverse.co nor the names
 *   of its contributors may be used to endorse or promote products derived from
 *   this software without specific prior written permission.
 *
 * THIS SOFTWARE IS PROVIDED BY THE COPYRIGHT HOLDERS AND CONTRIBUTORS "AS IS"
 * AND ANY EXPRESS OR IMPLIED WARRANTIES, INCLUDING, BUT NOT LIMITED TO, THE
 * IMPLIED WARRANTIES OF MERCHANTABILITY AND FITNESS FOR A PARTICULAR PURPOSE
 * ARE DISCLAIMED. IN NO EVENT SHALL THE COPYRIGHT OWNER OR CONTRIBUTORS BE
 * LIABLE FOR ANY DIRECT, INDIRECT, INCIDENTAL, SPECIAL, EXEMPLARY, OR
 * CONSEQUENTIAL DAMAGES (INCLUDING, BUT NOT LIMITED TO, PROCUREMENT OF
 * SUBSTITUTE GOODS OR SERVICES; LOSS OF USE, DATA, OR PROFITS; OR BUSINESS
 * INTERRUPTION) HOWEVER CAUSED AND ON ANY THEORY OF LIABILITY, WHETHER IN
 * CONTRACT, STRICT LIABILITY, OR TORT (INCLUDING NEGLIGENCE OR OTHERWISE)
 * ARISING IN ANY WAY OUT OF THE USE OF THIS SOFTWARE, EVEN IF ADVISED OF THE
 * POSSIBILITY OF SUCH DAMAGE.
 */

using System;
using System.IO;
using System.Net.Http;
using System.Net.Http.Headers;
using System.Threading;
using System.Threading.Tasks;
using OpenMetaverse;
using OpenMetaverse.StructuredData;

namespace LibreMetaverse
{
    public delegate void DownloadProgressHandler(long? totalBytes, long totalBytesRead, double? progressPercentage);
    public delegate void DownloadCompleteHandler(HttpResponseMessage response, byte[] responseData, Exception error);
    public delegate void ConnectedHandler(HttpResponseMessage response);

    public static class AsyncHelper
    {
        public static void Sync(Func<Task> func) => Task.Run(func).ConfigureAwait(false);

        public static T Sync<T>(Func<Task<T>> func) => Task.Run(func).Result;

    }

    public class HttpCapsClient : HttpClient
    {
        public HttpCapsClient(HttpMessageHandler handler) : base(handler)
        {
        }

        #region GET requests

        public async Task GetRequestAsync(Uri uri, CancellationToken? cancellationToken, 
            DownloadCompleteHandler completeHandler, DownloadProgressHandler progressHandler, ConnectedHandler connectedHandler)
        {
            using (var request = new HttpRequestMessage(HttpMethod.Get, uri))
            {
                await SendRequestAsync(request, cancellationToken, completeHandler, progressHandler, connectedHandler);
            }
        }

        public async Task GetRequestAsync(Uri uri, CancellationToken? cancellationToken, DownloadCompleteHandler completeHandler)
        {
            await GetRequestAsync(uri, cancellationToken, completeHandler, null, null);
        }

        #endregion GET requests

        #region POST requests

        public async Task PostRequestAsync(Uri uri, string contentType, byte[] payload, CancellationToken? cancellationToken,
            DownloadCompleteHandler completeHandler, DownloadProgressHandler progressHandler, ConnectedHandler connectedHandler)
        {
            using (var request = new HttpRequestMessage(HttpMethod.Post, uri))
            {
                request.Content = new ByteArrayContent(payload);
                request.Content.Headers.ContentType = new MediaTypeHeaderValue(contentType);
                await SendRequestAsync(request, cancellationToken, completeHandler, progressHandler, connectedHandler);
            }
        }

        public async Task PostRequestAsync(Uri uri, string contentType, byte[] payload, CancellationToken? cancellationToken,
            DownloadCompleteHandler completeHandler)
        {
            await PostRequestAsync(uri, contentType, payload, cancellationToken, completeHandler, null, null);
        }

        public async Task PostRequestAsync(Uri uri, OSDFormat format, OSD payload, CancellationToken? cancellationToken,
            DownloadCompleteHandler completeHandler, DownloadProgressHandler progressHandler, ConnectedHandler connectedHandler)
        {
            SerializeData(format, payload, out var serialized, out var contentType);
            using (var request = new HttpRequestMessage(HttpMethod.Post, uri))
            {
                try
                {
                    request.Content = new ByteArrayContent(serialized);
                    request.Content.Headers.ContentType = contentType;
                    await SendRequestAsync(request, cancellationToken, completeHandler, progressHandler, connectedHandler);
                }
                catch (Exception e)
                {
                    Logger.Log("Error in HTTP request; " + e, Helpers.LogLevel.Error, null, e);
                }
            }
        }

        public async Task PostRequestAsync(Uri uri, OSDFormat format, OSD payload, CancellationToken? cancellationToken,
            DownloadCompleteHandler completeHandler)
        {
            await PostRequestAsync(uri, format, payload, cancellationToken, completeHandler, null, null);
        }

        #endregion POST requests

        #region PUT requests

        public async Task PutRequestAsync(Uri uri, string contentType, byte[] payload, CancellationToken? cancellationToken,
            DownloadCompleteHandler completeHandler, DownloadProgressHandler progressHandler, ConnectedHandler connectedHandler)
        {
            using (var request = new HttpRequestMessage(HttpMethod.Put, uri))
            {
                request.Content = new ByteArrayContent(payload);
                request.Content.Headers.ContentType = new MediaTypeHeaderValue(contentType);
                await SendRequestAsync(request, cancellationToken, completeHandler, progressHandler, connectedHandler);
            }
        }

        public async Task PutRequestAsync(Uri uri, string contentType, byte[] payload, CancellationToken? cancellationToken,
            DownloadCompleteHandler completeHandler)
        {
            await PutRequestAsync(uri, contentType, payload, cancellationToken, completeHandler, null, null);
        }

        public async Task PutRequestAsync(Uri uri, OSDFormat format, OSD payload, CancellationToken? cancellationToken,
            DownloadCompleteHandler completeHandler, DownloadProgressHandler progressHandler, ConnectedHandler connectedHandler)
        {
            SerializeData(format, payload, out var serialized, out var contentType);
            using (var request = new HttpRequestMessage(HttpMethod.Put, uri))
            {
                request.Content = new ByteArrayContent(serialized);
                request.Content.Headers.ContentType = contentType;
                await SendRequestAsync(request, cancellationToken, completeHandler, progressHandler, connectedHandler);
            }
        }

        public async Task PutRequestAsync(Uri uri, OSDFormat format, OSD payload, CancellationToken? cancellationToken,
            DownloadCompleteHandler completeHandler)
        {
            await PutRequestAsync(uri, format, payload, cancellationToken, completeHandler, null, null);
        }

        #endregion PUT requests

        #region PATCH requests

        public async Task PatchRequestAsync(Uri uri, string contentType, byte[] payload, CancellationToken? cancellationToken,
            DownloadCompleteHandler completeHandler, DownloadProgressHandler progressHandler, ConnectedHandler connectedHandler)
        {
            // TODO: 2.1 Standard has built in HttpMethod.Patch. Fix when the time comes we can utilize it.
            using (var request = new HttpRequestMessage(new HttpMethod("PATCH"), uri))
            {
                request.Content = new ByteArrayContent(payload);
                request.Content.Headers.ContentType = new MediaTypeHeaderValue(contentType);
                await SendRequestAsync(request, cancellationToken, completeHandler, progressHandler, connectedHandler);
            }
        }

        public async Task PatchRequestAsync(Uri uri, string contentType, byte[] payload, CancellationToken? cancellationToken,
            DownloadCompleteHandler completeHandler)
        {
            await PatchRequestAsync(uri, contentType, payload, cancellationToken, completeHandler, null, null);
        }

        public async Task PatchRequestAsync(Uri uri, OSDFormat format, OSD payload, CancellationToken? cancellationToken,
            DownloadCompleteHandler completeHandler, DownloadProgressHandler progressHandler, ConnectedHandler connectedHandler)
        {
            SerializeData(format, payload, out var serialized, out var contentType);
            // TODO: 2.1 Standard has built in HttpMethod.Patch. Fix when the time comes we can utilize it.
            using (var request = new HttpRequestMessage(new HttpMethod("PATCH"), uri))
            {
                request.Content = new ByteArrayContent(serialized);
                request.Content.Headers.ContentType = contentType;
                await SendRequestAsync(request, cancellationToken, completeHandler, progressHandler, connectedHandler);
            }
        }

        public async Task PatchRequestAsync(Uri uri, OSDFormat format, OSD payload, CancellationToken? cancellationToken,
            DownloadCompleteHandler completeHandler)
        {
            await PatchRequestAsync(uri, format, payload, cancellationToken, completeHandler, null, null);
        }

        #endregion PATCH requests

        #region DELETE requests

        public async Task DeleteRequestAsync(Uri uri, string contentType, byte[] payload, CancellationToken? cancellationToken,
            DownloadCompleteHandler completeHandler, DownloadProgressHandler progressHandler, ConnectedHandler connectedHandler)
        {
            using (var request = new HttpRequestMessage(HttpMethod.Delete, uri))
            {
                request.Content = new ByteArrayContent(payload);
                request.Content.Headers.ContentType = new MediaTypeHeaderValue(contentType);
                await SendRequestAsync(request, cancellationToken, completeHandler, progressHandler, connectedHandler);
            }
        }

        public async Task DeleteRequestAsync(Uri uri, string contentType, byte[] payload,
            CancellationToken? cancellationToken,
            DownloadCompleteHandler completeHandler)
        {
            await DeleteRequestAsync(uri, contentType, payload, cancellationToken, completeHandler, null, null);
        }

        public async Task DeleteRequestAsync(Uri uri, OSDFormat format, OSD payload, CancellationToken? cancellationToken,
            DownloadCompleteHandler completeHandler, DownloadProgressHandler progressHandler, ConnectedHandler connectedHandler)
        {
            SerializeData(format, payload, out var serialized, out var contentType);
            using (var request = new HttpRequestMessage(HttpMethod.Delete, uri))
            {
                request.Content = new ByteArrayContent(serialized);
                request.Content.Headers.ContentType = contentType;
                await SendRequestAsync(request, cancellationToken, completeHandler, progressHandler, connectedHandler);
            }
        }

        public async Task DeleteRequestAsync(Uri uri, OSDFormat format, OSD payload, CancellationToken? cancellationToken,
            DownloadCompleteHandler completeHandler)
        {
            await DeleteRequestAsync(uri, format, payload, cancellationToken, completeHandler, null, null);
        }

        #endregion DELETE requests

        /// /// /// /// /// /// /// /// /// /// /// /// 

        private async Task SendRequestAsync(HttpRequestMessage request, CancellationToken? cancellationToken,
            DownloadCompleteHandler completeHandler, DownloadProgressHandler progressHandler, ConnectedHandler connectedHandler)
        {
            try
            {
                using (var response = (cancellationToken.HasValue)
<<<<<<< HEAD
                                          ? await SendAsync(request, HttpCompletionOption.ResponseHeadersRead,
                                                            cancellationToken.Value)
                                          : await SendAsync(request, HttpCompletionOption.ResponseHeadersRead))
=======
                           ? await SendAsync(request, HttpCompletionOption.ResponseHeadersRead, cancellationToken.Value)
                           : await SendAsync(request, HttpCompletionOption.ResponseHeadersRead))
>>>>>>> 26157067
                {
                    if (!response.IsSuccessStatusCode)
                    {
                        completeHandler?.Invoke(response, null,
<<<<<<< HEAD
                                                new HttpRequestException(response.StatusCode + " " +
                                                                         response.ReasonPhrase));
=======
                            new HttpRequestException(response.StatusCode + " " + response.ReasonPhrase));
>>>>>>> 26157067
                    }

                    connectedHandler?.Invoke(response);

                    await ProcessResponseAsync(response, cancellationToken, completeHandler, progressHandler);
                }
            }
<<<<<<< HEAD
            catch (TaskCanceledException)
            {
                // Eat this.
            }
            catch (HttpRequestException httpReqEx)
            {
                completeHandler?.Invoke(null, null, httpReqEx);
            }
            catch (IOException ioex)
            {
                completeHandler?.Invoke(null, null, ioex);
=======
            catch (HttpRequestException ex)
            {
                completeHandler?.Invoke(null, null, ex);
>>>>>>> 26157067
            }
        }

        private static async Task ProcessResponseAsync(HttpResponseMessage response, CancellationToken? cancellationToken,
            DownloadCompleteHandler completeHandler, DownloadProgressHandler progressHandler)
        {
            var totalBytes = response.Content.Headers.ContentLength;
            Stream contentStream = response.Content.ReadAsStreamAsync().Result;

            var length = (int)(totalBytes ?? 8192);
            var totalSize = totalBytes ?? 0;
            var ms = totalBytes.HasValue ? null : new MemoryStream();
            var buffer = new byte[length];
            byte[] responseData = null;
            Exception error = null;
            var bytesRead = 0;
            var offset = 0;
            var totalBytesRead = 0;

            try
            {
                while (contentStream != null /* (╯°□°)╯︵ ┻━┻ */
                       && ((!cancellationToken.HasValue && (bytesRead = await contentStream.ReadAsync(buffer, offset, length)) != 0)
                           || (cancellationToken.HasValue && (bytesRead = await contentStream.ReadAsync(buffer, offset, length, cancellationToken.Value)) != 0)))
                {
                    totalBytesRead += bytesRead;

                    if (totalBytes.HasValue)
                    {
                        offset += bytesRead;
                        length -= bytesRead;
                    }
                    else
                    {
                        totalSize += (length - bytesRead);
                        ms.Write(buffer, 0, bytesRead);
                    }

                    double? progressPercent = null;
                    if (totalBytes.HasValue)
                    {
                        progressPercent = Math.Round((double)totalBytesRead / totalBytes.Value * 100, 2);
                    }

                    progressHandler?.Invoke(totalBytes, totalBytesRead, progressPercent);

                }

                if (totalBytes.HasValue)
                {
                    responseData = buffer;
                }
                else
                {
                    responseData = ms.ToArray();
                    ms.Close();
                    ms.Dispose();
                }
            }
            catch (Exception ex)
            {
                error = ex;
            }

            completeHandler?.Invoke(response, responseData, error);
        }

        private static void SerializeData(OSDFormat format, OSD data,
            out byte[] serializedData, out MediaTypeHeaderValue contentType)
        {
            switch (format)
            {
                case OSDFormat.Xml:
                    serializedData = OSDParser.SerializeLLSDXmlBytes(data);
                    contentType = new MediaTypeHeaderValue("application/llsd+xml");
                    break;
                case OSDFormat.Binary:
                    serializedData = OSDParser.SerializeLLSDBinary(data);
                    contentType = new MediaTypeHeaderValue("application/llsd+binary");
                    break;
                case OSDFormat.Json:
                default:
                    serializedData = System.Text.Encoding.UTF8.GetBytes(OSDParser.SerializeJsonString(data));
                    contentType = new MediaTypeHeaderValue("application/llsd+json");
                    break;
            }
        }
    }
}<|MERGE_RESOLUTION|>--- conflicted
+++ resolved
@@ -245,24 +245,12 @@
             try
             {
                 using (var response = (cancellationToken.HasValue)
-<<<<<<< HEAD
-                                          ? await SendAsync(request, HttpCompletionOption.ResponseHeadersRead,
-                                                            cancellationToken.Value)
+                                          ? await SendAsync(request, HttpCompletionOption.ResponseHeadersRead, cancellationToken.Value)
                                           : await SendAsync(request, HttpCompletionOption.ResponseHeadersRead))
-=======
-                           ? await SendAsync(request, HttpCompletionOption.ResponseHeadersRead, cancellationToken.Value)
-                           : await SendAsync(request, HttpCompletionOption.ResponseHeadersRead))
->>>>>>> 26157067
                 {
                     if (!response.IsSuccessStatusCode)
                     {
-                        completeHandler?.Invoke(response, null,
-<<<<<<< HEAD
-                                                new HttpRequestException(response.StatusCode + " " +
-                                                                         response.ReasonPhrase));
-=======
-                            new HttpRequestException(response.StatusCode + " " + response.ReasonPhrase));
->>>>>>> 26157067
+                        completeHandler?.Invoke(response, null, new HttpRequestException(response.StatusCode + " " + response.ReasonPhrase));
                     }
 
                     connectedHandler?.Invoke(response);
@@ -270,7 +258,6 @@
                     await ProcessResponseAsync(response, cancellationToken, completeHandler, progressHandler);
                 }
             }
-<<<<<<< HEAD
             catch (TaskCanceledException)
             {
                 // Eat this.
@@ -282,11 +269,6 @@
             catch (IOException ioex)
             {
                 completeHandler?.Invoke(null, null, ioex);
-=======
-            catch (HttpRequestException ex)
-            {
-                completeHandler?.Invoke(null, null, ex);
->>>>>>> 26157067
             }
         }
 
